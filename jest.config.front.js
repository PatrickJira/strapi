--- conflicted
+++ resolved
@@ -45,12 +45,7 @@
     BACKEND_URL: 'http://localhost:1337',
     ADMIN_PATH: '/admin',
     NODE_ENV: 'test',
-<<<<<<< HEAD
-    'process.env.STRAPI_ADMIN_SHOW_TUTORIALS': 'false',
-    'process.env.STRAPI_ADMIN_UPDATE_NOTIFICATION': 'false',
-=======
 
->>>>>>> 89fee545
     // FIXME create a clean config file
   },
   moduleDirectories: [
