--- conflicted
+++ resolved
@@ -1,11 +1,8 @@
 'use strict';
 
 const getDestinationPrompts = require('./prompts/get-destination-prompts');
-<<<<<<< HEAD
 const validateInput = require('./utils/validate-input');
-=======
 const getFilePath = require('./utils/get-file-path');
->>>>>>> 9afc313f
 
 module.exports = plop => {
   // Policy generator
