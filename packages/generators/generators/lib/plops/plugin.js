'use strict';

const chalk = require('chalk');
<<<<<<< HEAD
const { isUsingTypeScriptSync } = require('@strapi/typescript-utils');
=======
const { isKebabCase, toKebabCase } = require('@strapi/utils');
const validateInput = require('./utils/validate-input');
>>>>>>> d3b957e5

const logInstructions = (pluginName, { language }) => {
  const maxLength = `    resolve: './src/plugins/${pluginName}'`.length;
  const separator = Array(maxLength)
    .fill('─')
    .join('');

  const exportInstruction = language === 'js' ? 'module.exports =' : 'export default';

  return `
You can now enable your plugin by adding the following in ${chalk.yellow(
    `./config/plugins.${language}`
  )}
${separator}
${exportInstruction} {
  ${chalk.gray('// ...')}
  ${chalk.green(`'${pluginName}'`)}: {
    enabled: ${chalk.yellow(true)},
    resolve: ${chalk.yellow(`'./src/plugins/${pluginName}'`)}
  },
  ${chalk.gray('// ...')}
}
${separator}
`;
};

module.exports = plop => {
  // Plugin generator
  plop.setGenerator('plugin', {
    description: 'Generate a basic plugin',
    prompts: [
      {
        type: 'input',
        name: 'pluginName',
        message: 'Plugin name',
        validate: input => validateInput(input),
      },
      {
        type: 'list',
        name: 'language',
        message: 'Choose your preferred language',
        choices: ['Javascript', 'Typescript'],
        default: 'Javascript',
      },
    ],
    actions(answers) {
<<<<<<< HEAD
      const isTypescript = answers.language === 'Typescript';
      const language = isTypescript ? 'ts' : 'js';
      const projectLanguage = isUsingTypeScriptSync(process.cwd()) ? 'ts' : 'js';

      // TODO: Adds tsconfig & build command for TS plugins?
=======
      if (!isKebabCase(answers.pluginName)) {
        answers.pluginName = toKebabCase(answers.pluginName);
        console.log(
          chalk.yellow(
            `Strapi only supports kebab-cased names for plugins.\nYour plugin has been automatically renamed to "${answers.pluginName}".`
          )
        );
      }
>>>>>>> d3b957e5

      return [
        {
          type: 'addMany',
          destination: 'plugins/{{ pluginName }}',
          base: `files/${language}/plugin`,
          templateFiles: `files/${language}/plugin/**`,
        },
        {
          type: 'add',
          path: 'plugins/{{ pluginName }}/README.md',
          templateFile: `templates/${language}/README.md.hbs`,
        },
        {
          type: 'add',
          path: 'plugins/{{ pluginName }}/package.json',
          templateFile: `templates/${language}/plugin-package.json.hbs`,
        },
        () => plop.renderString(logInstructions(answers.pluginName, { language: projectLanguage })),
      ];
    },
  });
};<|MERGE_RESOLUTION|>--- conflicted
+++ resolved
@@ -1,12 +1,10 @@
 'use strict';
 
 const chalk = require('chalk');
-<<<<<<< HEAD
 const { isUsingTypeScriptSync } = require('@strapi/typescript-utils');
-=======
 const { isKebabCase, toKebabCase } = require('@strapi/utils');
+
 const validateInput = require('./utils/validate-input');
->>>>>>> d3b957e5
 
 const logInstructions = (pluginName, { language }) => {
   const maxLength = `    resolve: './src/plugins/${pluginName}'`.length;
@@ -53,13 +51,10 @@
       },
     ],
     actions(answers) {
-<<<<<<< HEAD
       const isTypescript = answers.language === 'Typescript';
       const language = isTypescript ? 'ts' : 'js';
       const projectLanguage = isUsingTypeScriptSync(process.cwd()) ? 'ts' : 'js';
 
-      // TODO: Adds tsconfig & build command for TS plugins?
-=======
       if (!isKebabCase(answers.pluginName)) {
         answers.pluginName = toKebabCase(answers.pluginName);
         console.log(
@@ -68,7 +63,6 @@
           )
         );
       }
->>>>>>> d3b957e5
 
       return [
         {
