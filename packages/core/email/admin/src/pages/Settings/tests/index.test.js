--- conflicted
+++ resolved
@@ -194,16 +194,12 @@
         background: #4945ff;
       }
 
-<<<<<<< HEAD
+      .c38 svg > g,
+      .c38 svg path {
+        fill: #ffffff;
+      }
+
       .c26 {
-=======
-      .c37 svg > g,
-      .c37 svg path {
-        fill: #ffffff;
-      }
-
-      .c25 {
->>>>>>> 39c02e97
         position: absolute;
         left: 0;
         right: 0;
@@ -222,28 +218,7 @@
         cursor: not-allowed;
       }
 
-<<<<<<< HEAD
-      .c23 {
-        font-weight: 600;
-        color: #32324d;
-        font-size: 0.75rem;
-        line-height: 1.33;
-      }
-
-      .c30 {
-        color: #666687;
-        display: block;
-        white-space: nowrap;
-        overflow: hidden;
-        text-overflow: ellipsis;
-        font-size: 0.875rem;
-        line-height: 1.43;
-      }
-
       .c29 {
-=======
-      .c28 {
->>>>>>> 39c02e97
         padding-right: 16px;
         padding-left: 16px;
       }
@@ -284,16 +259,14 @@
         align-items: center;
       }
 
-      .c22 {
-<<<<<<< HEAD
-=======
+      .c23 {
         font-weight: 600;
         color: #32324d;
         font-size: 0.75rem;
         line-height: 1.33;
       }
 
-      .c29 {
+      .c30 {
         color: #666687;
         display: block;
         white-space: nowrap;
@@ -303,8 +276,7 @@
         line-height: 1.43;
       }
 
-      .c21 {
->>>>>>> 39c02e97
+      .c22 {
         display: -webkit-box;
         display: -webkit-flex;
         display: -ms-flexbox;
@@ -437,17 +409,7 @@
         margin-top: 4px;
       }
 
-<<<<<<< HEAD
       .c18 {
-        font-weight: 600;
-        color: #32324d;
-        font-size: 0.75rem;
-        line-height: 1.33;
-      }
-
-=======
->>>>>>> 39c02e97
-      .c17 {
         display: -webkit-box;
         display: -webkit-flex;
         display: -ms-flexbox;
@@ -479,18 +441,14 @@
         align-items: center;
       }
 
-<<<<<<< HEAD
-      .c21 {
-=======
-      .c16 {
+      .c17 {
         font-weight: 600;
         color: #32324d;
         font-size: 0.75rem;
         line-height: 1.33;
       }
 
-      .c20 {
->>>>>>> 39c02e97
+      .c21 {
         border: none;
         border-radius: 4px;
         padding-left: 16px;
@@ -524,12 +482,7 @@
         opacity: 1;
       }
 
-<<<<<<< HEAD
       .c21[aria-disabled='true'] {
-        background: inherit;
-=======
-      .c20[aria-disabled='true'] {
->>>>>>> 39c02e97
         color: inherit;
       }
 
@@ -571,12 +524,7 @@
         opacity: 1;
       }
 
-<<<<<<< HEAD
       .c35[aria-disabled='true'] {
-        background: inherit;
-=======
-      .c34[aria-disabled='true'] {
->>>>>>> 39c02e97
         color: inherit;
       }
 
@@ -847,26 +795,15 @@
                         <div>
                           <div>
                             <div
-<<<<<<< HEAD
                               class="c16"
-                            >
-                              <div
-                                class="c17"
-                              >
-                                <label
-                                  class="c18"
-                                  for="textinput-3"
-=======
-                              class="c15"
                               spacing="1"
                             >
                               <label
-                                class="c16"
+                                class="c17"
                                 for="textinput-3"
                               >
                                 <div
-                                  class="c17"
->>>>>>> 39c02e97
+                                  class="c18"
                                 >
                                   Default sender email
                                 </div>
@@ -899,26 +836,15 @@
                         <div>
                           <div>
                             <div
-<<<<<<< HEAD
                               class="c16"
-                            >
-                              <div
-                                class="c17"
-                              >
-                                <label
-                                  class="c18"
-                                  for="textinput-4"
-=======
-                              class="c15"
                               spacing="1"
                             >
                               <label
-                                class="c16"
+                                class="c17"
                                 for="textinput-4"
                               >
                                 <div
-                                  class="c17"
->>>>>>> 39c02e97
+                                  class="c18"
                                 >
                                   Default response email
                                 </div>
@@ -950,12 +876,8 @@
                       >
                         <div>
                           <div
-<<<<<<< HEAD
                             class="c22"
-=======
-                            class="c21"
                             spacing="1"
->>>>>>> 39c02e97
                           >
                             <span
                               class="c23"
@@ -963,7 +885,7 @@
                               id="select-2-label"
                             >
                               <div
-                                class="c23"
+                                class="c24"
                               >
                                 Email provider
                               </div>
@@ -1059,26 +981,15 @@
                         <div>
                           <div>
                             <div
-<<<<<<< HEAD
                               class="c16"
-                            >
-                              <div
-                                class="c17"
-                              >
-                                <label
-                                  class="c18"
-                                  for="test-address-input"
-=======
-                              class="c15"
                               spacing="1"
                             >
                               <label
-                                class="c16"
+                                class="c17"
                                 for="test-address-input"
                               >
                                 <div
-                                  class="c17"
->>>>>>> 39c02e97
+                                  class="c18"
                                 >
                                   Recipient email
                                 </div>
