import { SchemaUID } from '@strapi/strapi/lib/types/utils';
import { IEntity, ILink, IMedia } from './common-entities';
import { ITransferRule } from './utils';
import { ISourceProvider, IDestinationProvider } from './provider';

/**
 * Defines the capabilities and properties of the transfer engine
 */
export interface ITransferEngine<
  S extends ISourceProvider = ISourceProvider,
  D extends IDestinationProvider = IDestinationProvider
> {
  /**
   * Provider used as a source which that will stream its data to the transfer engine
   */
  sourceProvider: ISourceProvider;
  /**
   * Provider used as a destination that will receive its data from the transfer engine
   */
  destinationProvider: IDestinationProvider;
  /**
   * The options used to customize the behavio of the transfer engine
   */
  options: ITransferEngineOptions;

  /**
   * Runs the integrity check which will make sure it's possible
   * to transfer data from the source to the provider.
   *
   * Note: It requires to read the content of the source & destination metadata files
   */
  integrityCheck(): Promise<boolean>;

  /**
   * Start streaming selected data from the source to the destination
   */
  transfer(): Promise<ITransferResults<S, D>>;

  /**
   * Run the bootstrap lifecycle method of each provider
   *
   * Note: The bootstrap method can be used to initialize database
   * connections, open files, etc...
   */
  bootstrap(): Promise<void>;
<<<<<<< HEAD
=======

  /**
   * Engine init step. Must be called after the providers bootstrap.
   */
  init(): Promise<void>;
>>>>>>> 18c41cf4

  /**
   * Run the close lifecycle method of each provider
   *
   * Note: The close method can be used to gracefully close connections, cleanup the filesystem, etc..
   */
  close(): Promise<void>;

  /**
   * Start the schemas transfer by connecting the
   * related source and destination providers streams
   */
  transferSchemas(): Promise<void>;

  /**
   * Start the entities transfer by connecting the
   * related source and destination providers streams
   */
  transferEntities(): Promise<void>;

  /**
   * Start the links transfer by connecting the
   * related source and destination providers streams
   */
  transferLinks(): Promise<void>;

  /**
   * Start the media transfer by connecting the
   * related source and destination providers streams
   */
  transferMedia(): Promise<void>;

  /**
   * Start the configuration transfer by connecting the
   * related source and destination providers streams
   */
  transferConfiguration(): Promise<void>;
}

/**
 * Options used to customize the TransferEngine behavior
 *
 * Note: Please add your suggestions. Also, we'll need to consider matching what is
 * written for the CLI with those options at one point
 *
 * Note: here, we're listing the TransferEngine options, not the individual providers' options
 */
export interface ITransferEngineOptions {
  /**
   * The strategy to use when importing the data from the source to the destination
   * Note: Should we keep this here or fully delegate the strategies logic to the destination?
   */
  strategy: 'restore' | 'merge';
  /**
   * What kind of version matching should be done between the source and the destination metadata?
   * @example
   * "exact" // must be a strict equality, whatever the format used
   * "ignore" // do not check if versions match
   * "major" // only the major version should match. 4.3.9 and 4.4.1 will work, while 3.3.2 and 4.3.2 won't
   * "minor" // both the major and minor version should match. 4.3.9 and 4.3.11 will work, while 4.3.9 and 4.4.1 won't
   * "patch" // every part of the version should match. Similar to "exact" but only work on semver.
   */
  versionMatching: 'exact' | 'ignore' | 'major' | 'minor' | 'patch';

  // List of global transform streams to integrate into the final pipelines
  common?: {
    rules?: ITransferRule[];
  };

  /**
   * Options related to the transfer of the entities
   */
  entities?: {
    /**
     * Transformation rules for entities
     */
    rules?: ITransferRule<<T extends SchemaUID>(entity: IEntity<T>) => boolean>[];
  };

  /**
   * Options related to the transfer of the links
   */
  links?: {
    /**
     * Transformation rules for links
     */
    rules?: ITransferRule<<T extends ILink>(link: T) => boolean>[];
  };

  /**
   * Options related to the transfer of the links
   */
  media?: {
    /**
     * Transformation rules for media chunks
     */
    rules?: ITransferRule<<T extends IMedia>(media: T) => boolean>[];
  };
}<|MERGE_RESOLUTION|>--- conflicted
+++ resolved
@@ -43,14 +43,11 @@
    * connections, open files, etc...
    */
   bootstrap(): Promise<void>;
-<<<<<<< HEAD
-=======
 
   /**
    * Engine init step. Must be called after the providers bootstrap.
    */
   init(): Promise<void>;
->>>>>>> 18c41cf4
 
   /**
    * Run the close lifecycle method of each provider
