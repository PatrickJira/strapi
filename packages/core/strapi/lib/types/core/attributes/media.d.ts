--- conflicted
+++ resolved
@@ -3,47 +3,24 @@
 export type MediaKind = 'images' | 'videos' | 'files' | 'audios';
 
 export interface MediaProperties<
-<<<<<<< HEAD
-  // Media Type
-  T extends AllowedMediaTypes | undefined = undefined,
-  // Multiple
-  U extends boolean = false
-=======
   TKind extends MediaKind | undefined = undefined,
   TMultiple extends boolean = false
->>>>>>> 595a4c88
 > {
   allowedTypes?: TKind;
   multiple?: TMultiple;
 }
 
 export type Media<
-<<<<<<< HEAD
-  // Media Type
-  T extends AllowedMediaTypes | undefined = undefined,
-  // Multiple
-  U extends boolean = false
-> = Attribute.Attribute<'media'> &
-  // Properties
-  MediaProperties<T, U> &
-=======
   TKind extends MediaKind | undefined = undefined,
   TMultiple extends boolean = false
 > = Attribute.OfType<'media'> &
   // Properties
   MediaProperties<TKind, TMultiple> &
->>>>>>> 595a4c88
   // Options
   Attribute.ConfigurableOption &
   Attribute.RequiredOption &
   Attribute.PrivateOption;
 
-<<<<<<< HEAD
-export type MediaValue<T extends boolean = false> = T extends true ? any[] : any;
-
-export type GetMediaValue<T extends Attribute.Attribute> = T extends Media<infer _U, infer S>
-  ? MediaValue<S>
-=======
 // TODO: Introduce a real type for the media values
 export type MediaValue<TMultiple extends boolean = false> = TMultiple extends true ? any[] : any;
 
@@ -53,5 +30,4 @@
   infer TMultiple
 >
   ? MediaValue<TMultiple>
->>>>>>> 595a4c88
   : never;