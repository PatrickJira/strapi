--- conflicted
+++ resolved
@@ -51,16 +51,6 @@
   private?: boolean;
 }
 
-<<<<<<< HEAD
-  /**
-   * Options defined and used by the plugins
-   */
-  pluginOptions?: U;
-}
-
-export interface PluginOptionsAttribute<T extends {}> {
-  pluginOptions: T;
-=======
 export interface UniqueOption {
   unique?: boolean;
 }
@@ -81,9 +71,4 @@
 export interface MinMaxLengthOption {
   minLength?: number;
   maxLength?: number;
-}
-
-export interface AttributePluginOption {
-  pluginOptions?: object;
->>>>>>> 584d530e
 }