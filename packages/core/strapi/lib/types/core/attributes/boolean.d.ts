import type { Attribute } from '@strapi/strapi';

<<<<<<< HEAD
export type Boolean = Attribute.Attribute<'boolean'> &
=======
export type Boolean = Attribute.OfType<'boolean'> &
>>>>>>> 595a4c88
  // Options
  Attribute.ConfigurableOption &
  Attribute.DefaultOption<BooleanValue> &
  Attribute.PrivateOption &
  Attribute.RequiredOption;

export type BooleanValue = boolean;

export type GetBooleanValue<T extends Attribute.Attribute> = T extends Boolean
  ? BooleanValue
  : never;<|MERGE_RESOLUTION|>--- conflicted
+++ resolved
@@ -1,10 +1,6 @@
 import type { Attribute } from '@strapi/strapi';
 
-<<<<<<< HEAD
-export type Boolean = Attribute.Attribute<'boolean'> &
-=======
 export type Boolean = Attribute.OfType<'boolean'> &
->>>>>>> 595a4c88
   // Options
   Attribute.ConfigurableOption &
   Attribute.DefaultOption<BooleanValue> &
