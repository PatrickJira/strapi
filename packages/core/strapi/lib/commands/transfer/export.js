'use strict';

const {
  providers: { createLocalFileDestinationProvider },
} = require('@strapi/data-transfer/lib/file');
const {
  providers: { createLocalStrapiSourceProvider },
} = require('@strapi/data-transfer/lib/strapi');
const { createTransferEngine } = require('@strapi/data-transfer/lib/engine');
const { isObject, isString, isFinite, toNumber } = require('lodash/fp');
const fs = require('fs-extra');
const chalk = require('chalk');

const { TransferEngineTransferError } = require('@strapi/data-transfer/lib/engine/errors');
const {
  getDefaultExportName,
  buildTransferTable,
  DEFAULT_IGNORED_CONTENT_TYPES,
  createStrapiInstance,
} = require('./utils');
const formatDiagnosticErrors = require('../utils/formatter');

/**
 * @typedef ImportCommandOptions Options given to the CLI import command
 *
 * @property {string} [file] The file path to import
 * @property {boolean} [encrypt] Used to encrypt the final archive
 * @property {string} [key] Encryption key, only useful when encryption is enabled
 * @property {boolean} [compress] Used to compress the final archive
 */

const logger = console;

const BYTES_IN_MB = 1024 * 1024;

/**
 * Import command.
 *
 * It transfers data from a local file to a local strapi instance
 *
 * @param {ImportCommandOptions} opts
 */
module.exports = async (opts) => {
  // Validate inputs from Commander
  if (!isObject(opts)) {
    logger.error('Could not parse command arguments');
    process.exit(1);
  }

  const strapi = await createStrapiInstance();

  const source = createSourceProvider(strapi);
  const destination = createDestinationProvider(opts);

  const engine = createTransferEngine(source, destination, {
    versionStrategy: 'ignore', // for an export to file, versionStrategy will always be skipped
    schemaStrategy: 'ignore', // for an export to file, schemaStrategy will always be skipped
    exclude: opts.exclude,
    only: opts.only,
    transforms: {
      links: [
        {
          filter(link) {
            return (
              !DEFAULT_IGNORED_CONTENT_TYPES.includes(link.left.type) &&
              !DEFAULT_IGNORED_CONTENT_TYPES.includes(link.right.type)
            );
          },
        },
      ],
      entities: [
        {
          filter(entity) {
            return !DEFAULT_IGNORED_CONTENT_TYPES.includes(entity.type);
          },
        },
      ],
    },
  });

<<<<<<< HEAD
  engine.diagnostics.onDiagnostic(formatDiagnosticErrors);
=======
  engine.diagnostics
    .on('error', ({ details }) => {
      const { createdAt, severity, name, message } = details;

      logger.error(
        chalk.red(`[${createdAt.toISOString()}] [error] (${severity}) ${name}: ${message}`)
      );
    })
    .on('info', ({ details }) => {
      const { createdAt, message, params } = details;

      const msg = typeof message === 'function' ? message(params) : message;

      logger.info(chalk.blue(`[${createdAt.toISOString()}] [info] ${msg}`));
    })
    .on('warning', ({ details }) => {
      const { createdAt, origin, message } = details;

      logger.warn(
        chalk.yellow(`[${createdAt.toISOString()}] [warning] (${origin ?? 'transfer'}) ${message}`)
      );
    });
>>>>>>> 3ab150e0

  const progress = engine.progress.stream;

  const getTelemetryPayload = (/* payload */) => {
    return {
      eventProperties: {
        source: engine.sourceProvider.name,
        destination: engine.destinationProvider.name,
      },
    };
  };

  progress.on('transfer::start', async () => {
    logger.log(`Starting export...`);
    await strapi.telemetry.send('didDEITSProcessStart', getTelemetryPayload());
  });

  try {
    const results = await engine.transfer();
    const outFile = results.destination.file.path;

    const table = buildTransferTable(results.engine);
    logger.log(table.toString());

    const outFileExists = await fs.pathExists(outFile);
    if (!outFileExists) {
      throw new TransferEngineTransferError(`Export file not created "${outFile}"`);
    }

    logger.log(`${chalk.bold('Export process has been completed successfully!')}`);
    logger.log(`Export archive is in ${chalk.green(outFile)}`);
  } catch {
    await strapi.telemetry.send('didDEITSProcessFail', getTelemetryPayload());
    logger.error('Export process failed');
    process.exit(1);
  }

  // Note: Telemetry can't be sent in a finish event, because it runs async after this block but we can't await it, so if process.exit is used it won't send
  await strapi.telemetry.send('didDEITSProcessFinish', getTelemetryPayload());
  process.exit(0);
};

/**
 * It creates a local strapi destination provider
 */
const createSourceProvider = (strapi) => {
  return createLocalStrapiSourceProvider({
    async getStrapi() {
      return strapi;
    },
  });
};

/**
 * It creates a local file destination provider based on the given options
 *
 * @param {ImportCommandOptions} opts
 */
const createDestinationProvider = (opts) => {
  const { file, compress, encrypt, key, maxSizeJsonl } = opts;

  const filepath = isString(file) && file.length > 0 ? file : getDefaultExportName();

  const maxSizeJsonlInMb = isFinite(toNumber(maxSizeJsonl))
    ? toNumber(maxSizeJsonl) * BYTES_IN_MB
    : undefined;

  return createLocalFileDestinationProvider({
    file: {
      path: filepath,
      maxSizeJsonl: maxSizeJsonlInMb,
    },
    encryption: {
      enabled: encrypt,
      key: encrypt ? key : undefined,
    },
    compression: {
      enabled: compress,
    },
  });
};<|MERGE_RESOLUTION|>--- conflicted
+++ resolved
@@ -78,32 +78,7 @@
     },
   });
 
-<<<<<<< HEAD
   engine.diagnostics.onDiagnostic(formatDiagnosticErrors);
-=======
-  engine.diagnostics
-    .on('error', ({ details }) => {
-      const { createdAt, severity, name, message } = details;
-
-      logger.error(
-        chalk.red(`[${createdAt.toISOString()}] [error] (${severity}) ${name}: ${message}`)
-      );
-    })
-    .on('info', ({ details }) => {
-      const { createdAt, message, params } = details;
-
-      const msg = typeof message === 'function' ? message(params) : message;
-
-      logger.info(chalk.blue(`[${createdAt.toISOString()}] [info] ${msg}`));
-    })
-    .on('warning', ({ details }) => {
-      const { createdAt, origin, message } = details;
-
-      logger.warn(
-        chalk.yellow(`[${createdAt.toISOString()}] [warning] (${origin ?? 'transfer'}) ${message}`)
-      );
-    });
->>>>>>> 3ab150e0
 
   const progress = engine.progress.stream;
 
