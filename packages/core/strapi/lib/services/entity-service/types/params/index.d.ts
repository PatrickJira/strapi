import type { Common } from '@strapi/strapi';

import type * as Sort from './sort';
import type * as Pagination from './pagination';
import type * as Fields from './fields';
import type * as Filters from './filters';
<<<<<<< HEAD
import type * as AttributeUtils from './attributes';
=======
import type * as PublicationState from './publication-state';
>>>>>>> 57b1baa3

export type For<TSchemaUID extends Common.UID.Schema> = {
  sort?: Sort.Any<TSchemaUID>;
  fields?: Fields.Any<TSchemaUID>;
  filters?: Filters.Any<TSchemaUID>;
} & Pagination.Any &
  PublicationState.For<TSchemaUID>;

<<<<<<< HEAD
export type { Sort, Pagination, Fields, Filters, AttributeUtils };
=======
export type { Sort, Pagination, Fields, Filters, PublicationState };
>>>>>>> 57b1baa3
<|MERGE_RESOLUTION|>--- conflicted
+++ resolved
@@ -4,11 +4,8 @@
 import type * as Pagination from './pagination';
 import type * as Fields from './fields';
 import type * as Filters from './filters';
-<<<<<<< HEAD
 import type * as AttributeUtils from './attributes';
-=======
 import type * as PublicationState from './publication-state';
->>>>>>> 57b1baa3
 
 export type For<TSchemaUID extends Common.UID.Schema> = {
   sort?: Sort.Any<TSchemaUID>;
@@ -17,8 +14,4 @@
 } & Pagination.Any &
   PublicationState.For<TSchemaUID>;
 
-<<<<<<< HEAD
-export type { Sort, Pagination, Fields, Filters, AttributeUtils };
-=======
-export type { Sort, Pagination, Fields, Filters, PublicationState };
->>>>>>> 57b1baa3
+export type { Sort, Pagination, Fields, Filters, PublicationState, AttributeUtils };