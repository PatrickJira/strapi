import type { Common } from '@strapi/strapi';

import type * as Sort from './sort';
import type * as Pagination from './pagination';
import type * as Fields from './fields';
import type * as Filters from './filters';
<<<<<<< HEAD
import type * as Populate from './populate';
=======
import type * as PublicationState from './publication-state';
>>>>>>> 57b1baa3

export type For<TSchemaUID extends Common.UID.Schema> = {
  sort?: Sort.Any<TSchemaUID>;
  fields?: Fields.Any<TSchemaUID>;
  filters?: Filters.Any<TSchemaUID>;
<<<<<<< HEAD
  populate?: Populate.Any<TSchemaUID>;
} & Pagination.Any;
=======
} & Pagination.Any &
  PublicationState.For<TSchemaUID>;
>>>>>>> 57b1baa3

export type { Sort, Pagination, Fields, Filters, PublicationState };<|MERGE_RESOLUTION|>--- conflicted
+++ resolved
@@ -4,22 +4,15 @@
 import type * as Pagination from './pagination';
 import type * as Fields from './fields';
 import type * as Filters from './filters';
-<<<<<<< HEAD
 import type * as Populate from './populate';
-=======
 import type * as PublicationState from './publication-state';
->>>>>>> 57b1baa3
 
 export type For<TSchemaUID extends Common.UID.Schema> = {
   sort?: Sort.Any<TSchemaUID>;
   fields?: Fields.Any<TSchemaUID>;
   filters?: Filters.Any<TSchemaUID>;
-<<<<<<< HEAD
   populate?: Populate.Any<TSchemaUID>;
-} & Pagination.Any;
-=======
 } & Pagination.Any &
   PublicationState.For<TSchemaUID>;
->>>>>>> 57b1baa3
 
 export type { Sort, Pagination, Fields, Filters, PublicationState };