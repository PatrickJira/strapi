{
  "name": "@strapi/plugin-content-manager",
<<<<<<< HEAD
  "version": "4.12.6",
=======
  "version": "4.12.7",
>>>>>>> fefc4a24
  "description": "A powerful UI to easily manage your data.",
  "repository": {
    "type": "git",
    "url": "git://github.com/strapi/strapi.git"
  },
  "license": "SEE LICENSE IN LICENSE",
  "author": {
    "name": "Strapi Solutions SAS",
    "email": "hi@strapi.io",
    "url": "https://strapi.io"
  },
  "maintainers": [
    {
      "name": "Strapi Solutions SAS",
      "email": "hi@strapi.io",
      "url": "https://strapi.io"
    }
  ],
  "scripts": {
    "test:unit": "run -T jest",
    "test:unit:watch": "run -T jest --watch",
    "lint": "run -T eslint ."
  },
  "dependencies": {
    "@sindresorhus/slugify": "1.1.0",
<<<<<<< HEAD
    "@strapi/utils": "4.12.6",
    "lodash": "4.17.21",
    "qs": "6.11.1"
=======
    "@strapi/utils": "4.12.7",
    "lodash": "4.17.21"
>>>>>>> fefc4a24
  },
  "engines": {
    "node": ">=16.0.0 <=20.x.x",
    "npm": ">=6.0.0"
  },
  "strapi": {
    "icon": "plug",
    "name": "content-manager",
    "displayName": "Content Manager",
    "description": "Quick way to see, edit and delete the data in your database.",
    "required": true,
    "kind": "plugin"
  }
}<|MERGE_RESOLUTION|>--- conflicted
+++ resolved
@@ -1,10 +1,6 @@
 {
   "name": "@strapi/plugin-content-manager",
-<<<<<<< HEAD
-  "version": "4.12.6",
-=======
   "version": "4.12.7",
->>>>>>> fefc4a24
   "description": "A powerful UI to easily manage your data.",
   "repository": {
     "type": "git",
@@ -30,14 +26,8 @@
   },
   "dependencies": {
     "@sindresorhus/slugify": "1.1.0",
-<<<<<<< HEAD
-    "@strapi/utils": "4.12.6",
-    "lodash": "4.17.21",
-    "qs": "6.11.1"
-=======
     "@strapi/utils": "4.12.7",
     "lodash": "4.17.21"
->>>>>>> fefc4a24
   },
   "engines": {
     "node": ">=16.0.0 <=20.x.x",
