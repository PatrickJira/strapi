'use strict';

const { isNil, isNull } = require('lodash/fp');
const { ENTITY_STAGE_ATTRIBUTE } = require('../../constants/workflows');
<<<<<<< HEAD
const { getService } = require('../../utils');
=======
const { WORKFLOW_UPDATE_STAGE } = require('../../constants/webhookEvents');
const { hasReviewWorkflow, getDefaultWorkflow } = require('../../utils/review-workflows');
>>>>>>> d1dda661

/**
 * Assigns the entity data to the default workflow stage if no stage is present in the data
 * @param {Object} data
 * @returns
 */
const getDataWithStage = async (workflow, data) => {
  if (!isNil(ENTITY_STAGE_ATTRIBUTE, data)) {
    return { ...data, [ENTITY_STAGE_ATTRIBUTE]: workflow.stages[0].id };
  }
  return data;
};

/**
 * Get the stage information of an entity
 * @param {String} uid
 * @param {Number} id
 * @returns {Object}
 */
const getEntityStage = async (uid, id) => {
  const entity = await strapi.entityService.findOne(uid, id, {
    populate: {
      [ENTITY_STAGE_ATTRIBUTE]: {
        populate: {
          workflow: true,
        },
      },
    },
  });
  return entity?.[ENTITY_STAGE_ATTRIBUTE] ?? {};
};

/**
 * Decorates the entity service with RW business logic
 * @param {object} service - entity service
 */
const decorator = (service) => ({
  async create(uid, opts = {}) {
    const workflow = await getService('workflows').getAssignedWorkflow(uid, {
      populate: 'stages',
    });

    if (!workflow) {
      return service.create.call(this, uid, opts);
    }

    const data = await getDataWithStage(workflow, opts.data);
    return service.create.call(this, uid, { ...opts, data });
  },
  async update(uid, entityId, opts = {}) {
    // Prevents the stage from being set to null
    const data = { ...opts.data };
    if (isNull(data[ENTITY_STAGE_ATTRIBUTE])) {
      delete data[ENTITY_STAGE_ATTRIBUTE];
      return service.update.call(this, uid, entityId, { ...opts, data });
    }

    const previousStage = await getEntityStage(uid, entityId);

    const updatedEntity = await service.update.call(this, uid, entityId, { ...opts, data });
    if (
      previousStage?.workflow?.id &&
      previousStage?.id &&
      previousStage.id !== data[ENTITY_STAGE_ATTRIBUTE]
    ) {
      const webhookPayload = {
        entityId,
        workflow: {
          id: previousStage.workflow.id,
          stages: {
            from: previousStage.id,
            to: data[ENTITY_STAGE_ATTRIBUTE],
          },
        },
      };
      await strapi.entityService.emitEvent(uid, WORKFLOW_UPDATE_STAGE, webhookPayload);
    }

    return updatedEntity;
  },
});

module.exports = () => ({
  decorator,
});<|MERGE_RESOLUTION|>--- conflicted
+++ resolved
@@ -2,12 +2,8 @@
 
 const { isNil, isNull } = require('lodash/fp');
 const { ENTITY_STAGE_ATTRIBUTE } = require('../../constants/workflows');
-<<<<<<< HEAD
+const { WORKFLOW_UPDATE_STAGE } = require('../../constants/webhookEvents');
 const { getService } = require('../../utils');
-=======
-const { WORKFLOW_UPDATE_STAGE } = require('../../constants/webhookEvents');
-const { hasReviewWorkflow, getDefaultWorkflow } = require('../../utils/review-workflows');
->>>>>>> d1dda661
 
 /**
  * Assigns the entity data to the default workflow stage if no stage is present in the data
