--- conflicted
+++ resolved
@@ -143,15 +143,9 @@
       },
     },
     {
-<<<<<<< HEAD
       method: 'GET',
       path: '/content-manager/(collection|single)-types/:model_uid/:id/stages',
       handler: 'stages.listAvailableStages',
-=======
-      method: 'PUT',
-      path: '/content-manager/(collection|single)-types/:model_uid/:id/assignee',
-      handler: 'assignees.updateEntity',
->>>>>>> f27d85e5
       config: {
         middlewares: [enableFeatureMiddleware('review-workflows')],
         policies: [
@@ -159,11 +153,24 @@
           {
             name: 'admin::hasPermissions',
             config: {
-<<<<<<< HEAD
               actions: ['admin::review-workflows.read'],
-=======
+            },
+          },
+        ],
+      },
+    },
+    {
+      method: 'PUT',
+      path: '/content-manager/(collection|single)-types/:model_uid/:id/assignee',
+      handler: 'assignees.updateEntity',
+      config: {
+        middlewares: [enableFeatureMiddleware('review-workflows')],
+        policies: [
+          'admin::isAuthenticatedAdmin',
+          {
+            name: 'admin::hasPermissions',
+            config: {
               actions: ['admin::users.read', 'admin::review-workflows.read'],
->>>>>>> f27d85e5
             },
           },
         ],
