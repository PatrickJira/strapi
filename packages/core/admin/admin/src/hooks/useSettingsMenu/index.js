<<<<<<< HEAD
import { useState, useEffect } from 'react';
import { hasPermissions, useRBACProvider, useStrapiApp, useAppInfo } from '@strapi/helper-plugin';

import sortLinks from './utils/sortLinks';
import formatLinks from './utils/formatLinks';
import { useEnterprise } from '../useEnterprise';
=======
import { useEffect, useReducer } from 'react';

import { hasPermissions, useAppInfo, useRBACProvider, useStrapiApp } from '@strapi/helper-plugin';

import init from './init';
import reducer, { initialState } from './reducer';
>>>>>>> c86d26d2

import { LINKS_CE } from './constants';

const useSettingsMenu = () => {
  const [{ isLoading, menu }, setData] = useState({
    isLoading: true,
    menu: [],
  });
  const { allPermissions: permissions } = useRBACProvider();
  const { shouldUpdateStrapi } = useAppInfo();
  const { settings } = useStrapiApp();
  const { global: globalLinks, admin: adminLinks } = useEnterprise(
    LINKS_CE,
    async () => (await import('../../../../ee/admin/hooks/useSettingsMenu/constants')).LINKS_EE,
    {
      combine(ceLinks, eeLinks) {
        return {
          admin: [...eeLinks.admin, ...ceLinks.admin],
          global: [...ceLinks.global, ...eeLinks.global],
        };
      },
      defaultValue: {
        admin: [],
        global: [],
      },
    }
  );

  useEffect(() => {
    const getData = async () => {
      const buildMenuPermissions = (sections) =>
        Promise.all(
          sections.reduce((acc, section, sectionIndex) => {
            const buildMenuPermissions = (links) =>
              links.map(async (link, linkIndex) => ({
                hasPermission: await hasPermissions(permissions, link.permissions),
                sectionIndex,
                linkIndex,
              }));

            return [...acc, ...buildMenuPermissions(section.links)];
          }, [])
        );

      const menuPermissions = await buildMenuPermissions(sections);

      setData((prev) => ({
        ...prev,
        isLoading: false,
        menu: sections.map((section, sectionIndex) => ({
          ...section,
          links: section.links.map((link, linkIndex) => {
            const permission = menuPermissions.find(
              (permission) =>
                permission.sectionIndex === sectionIndex && permission.linkIndex === linkIndex
            );

            return {
              ...link,
              isDisplayed: Boolean(permission.hasPermission),
            };
          }),
        })),
      }));
    };

    const { global, ...otherSections } = settings;
    const sections = formatLinks([
      {
        ...settings.global,
        links: sortLinks([...settings.global.links, ...globalLinks]).map((link) => ({
          ...link,
          hasNotification: link.id === '000-application-infos' && shouldUpdateStrapi,
        })),
      },
      {
        id: 'permissions',
        intlLabel: { id: 'Settings.permissions', defaultMessage: 'Administration Panel' },
        links: adminLinks,
      },
      ...Object.values(otherSections),
    ]);

    getData();
  }, [adminLinks, globalLinks, permissions, settings, shouldUpdateStrapi]);

  return { isLoading, menu };
};

export default useSettingsMenu;<|MERGE_RESOLUTION|>--- conflicted
+++ resolved
@@ -1,20 +1,12 @@
-<<<<<<< HEAD
 import { useState, useEffect } from 'react';
+
 import { hasPermissions, useRBACProvider, useStrapiApp, useAppInfo } from '@strapi/helper-plugin';
 
-import sortLinks from './utils/sortLinks';
-import formatLinks from './utils/formatLinks';
 import { useEnterprise } from '../useEnterprise';
-=======
-import { useEffect, useReducer } from 'react';
-
-import { hasPermissions, useAppInfo, useRBACProvider, useStrapiApp } from '@strapi/helper-plugin';
-
-import init from './init';
-import reducer, { initialState } from './reducer';
->>>>>>> c86d26d2
 
 import { LINKS_CE } from './constants';
+import formatLinks from './utils/formatLinks';
+import sortLinks from './utils/sortLinks';
 
 const useSettingsMenu = () => {
   const [{ isLoading, menu }, setData] = useState({
