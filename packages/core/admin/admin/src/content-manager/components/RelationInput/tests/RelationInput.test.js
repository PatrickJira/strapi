import React from 'react';
import { IntlProvider } from 'react-intl';
import { MemoryRouter } from 'react-router-dom';
import { render, screen, fireEvent, waitFor } from '@testing-library/react';
import { ThemeProvider, lightTheme } from '@strapi/design-system';
import { DndProvider } from 'react-dnd';
import { HTML5Backend } from 'react-dnd-html5-backend';

import { RelationInput } from '../index';

const FIXTURES_RELATIONS = {
  data: [
    {
      id: 1,
      href: '/',
      mainField: 'Relation 1',
      publicationState: 'draft',
    },
    {
      id: 2,
      href: '',
      mainField: 'Relation 2',
      publicationState: 'published',
    },
    {
      id: 3,
      href: '',
      mainField: 'Relation 3',
      publicationState: false,
    },
  ],
  isLoading: false,
  isSuccess: true,
  hasNextPage: true,
  isFetchingNextPage: false,
};

const FIXTURES_SEARCH = {
  data: [
    {
      id: 4,
      mainField: 'Relation 4',
      publicationState: 'draft',
    },
  ],
  isLoading: false,
  isSuccess: true,
};

const Component = (props) => (
  <MemoryRouter>
    <ThemeProvider theme={lightTheme}>
      <IntlProvider locale="en">
        <DndProvider backend={HTML5Backend}>
          <RelationInput
            description="this is a description"
            id="1"
            name="some-relation-1"
            label="Some Relation"
            labelLoadMore="Load more"
            loadingMessage="Relations are loading"
            labelDisconnectRelation="Remove"
            numberOfRelationsToDisplay={5}
            noRelationsMessage="No relations available"
            onRelationConnect={() => jest.fn()}
            onRelationDisconnect={() => jest.fn()}
            onRelationLoadMore={() => jest.fn()}
            onRelationReorder={() => jest.fn()}
            onSearch={() => jest.fn()}
            onSearchNextPage={() => jest.fn()}
            placeholder="Select..."
            publicationStateTranslations={{
              draft: 'Draft',
              published: 'Published',
            }}
            relations={FIXTURES_RELATIONS}
            searchResults={FIXTURES_SEARCH}
            size={8}
            {...props}
          />
        </DndProvider>
      </IntlProvider>
    </ThemeProvider>
  </MemoryRouter>
);

const setup = (props) => render(<Component {...props} />);

describe('Content-Manager || RelationInput', () => {
  test('should render and match snapshot', () => {
    const { container } = setup();

    expect(container).toMatchSnapshot();
    expect(screen.getByText('Some Relation')).toBeInTheDocument();
    expect(screen.getByText('Load more')).toBeInTheDocument();
    expect(screen.getByText('Select...')).toBeInTheDocument();
    expect(
      screen.getByRole('link', {
        name: /relation 1/i,
      })
    ).toBeInTheDocument();
  });

  describe('Callbacks', () => {
    test('should call onSearch', () => {
      const spy = jest.fn();
      setup({ onSearch: spy });

      fireEvent.mouseDown(screen.getByText(/select\.\.\./i));

      expect(spy).toHaveBeenCalled();
    });

    test('should call onRelationConnect', () => {
      const onAddSpy = jest.fn();
      setup({ onRelationConnect: onAddSpy });

      fireEvent.mouseDown(screen.getByText(/select\.\.\./i));
      expect(screen.getByText('Relation 4')).toBeInTheDocument();

      fireEvent.click(screen.getByText('Relation 4'));

      expect(onAddSpy).toHaveBeenCalled();
    });

    test('should call onRelationDisconnect', () => {
      const spy = jest.fn();
      setup({ onRelationDisconnect: spy });

      fireEvent.click(screen.getByTestId('remove-relation-1'));

      expect(spy).toHaveBeenCalled();
    });

    test('should call onRelationLoadMore', () => {
      const spy = jest.fn();
      setup({ onRelationLoadMore: spy });

      fireEvent.click(screen.getByText('Load more'));

      expect(spy).toHaveBeenCalled();
    });

    test('should call onSearch', () => {
      const spy = jest.fn();
      const { container } = setup({ onSearch: spy });

      fireEvent.change(container.querySelector('input'), {
        target: { value: 'searching' },
      });

      expect(spy).toHaveBeenCalled();
    });

    test('should call onRelationReorder', () => {
      const spy = jest.fn();
      setup({ onRelationReorder: spy });

      const [draggedItem, dropZone] = screen.getAllByLabelText('Drag');

      fireEvent.dragStart(draggedItem);
      fireEvent.dragEnter(dropZone);
      fireEvent.dragOver(dropZone);
      fireEvent.drop(dropZone);

      expect(spy).toHaveBeenCalled();
    });

<<<<<<< HEAD
    it('should not call onRelationReorder when the indices are the same', () => {
      const spy = jest.fn();
      setup({ onRelationReorder: spy });

      const [draggedItem] = screen.getAllByLabelText('Drag');

      fireEvent.keyDown(draggedItem, { key: ' ', code: 'Space' });
      fireEvent.keyDown(draggedItem, { key: 'ArrowUp', code: 'ArrowUp' });

      expect(spy).not.toHaveBeenCalled();
=======
    test('should scroll to the bottom when a new relation has been added & scroll to the top when load more is clicked', async () => {
      const data = [
        ...FIXTURES_RELATIONS.data,
        { id: 4, mainField: 'Relation 4', publicationState: 'draft' },
        { id: 5, mainField: 'Relation 5', publicationState: 'draft' },
      ];

      const newRelation = { id: 6, mainField: 'Relation 6', publicationState: 'draft' };

      const { rerender } = setup({
        relations: {
          ...FIXTURES_RELATIONS,
          data,
        },
        searchResults: {
          ...FIXTURES_SEARCH,
          data: [newRelation],
        },
      });

      const el = screen.getByRole('list');

      expect(el.parentNode.scrollTop).toBe(0);

      fireEvent.mouseDown(screen.getByText(/select\.\.\./i));

      await waitFor(() => expect(screen.getByText('Relation 6')).toBeInTheDocument());

      fireEvent.click(screen.getByText('Relation 6'));

      rerender(
        <Component
          relations={{
            ...FIXTURES_RELATIONS,
            data: [...data, newRelation],
          }}
        />
      );

      await waitFor(() => expect(el.parentNode.scrollTop).toBeGreaterThan(0));

      fireEvent.click(screen.getByText('Load more'));

      rerender(
        <Component
          relations={{
            ...FIXTURES_RELATIONS,
            data: [
              { id: 7, mainField: 'Relation 7', publicationState: false },
              ...data,
              newRelation,
            ],
          }}
        />
      );

      await waitFor(() => expect(el.parentNode.scrollTop).toBe(0));
>>>>>>> b42f7956
    });

    // TODO: check if it is possible to fire scroll event here
    // test.only('should call onSearchNextPage', () => {
    //   const spy = jest.fn();
    //   const { container } = setup({ onSearchNextPage: spy });

    //   fireEvent.mouseDown(screen.getByText(/select\.\.\./i));
    //   fireEvent.scroll(screen.getByText('Relation 4'), {
    //     not working with scrollY either
    //     target: { scrollBottom: 100 },
    //   });

    //   expect(spy).toHaveBeenCalled();
    // });
  });

  describe('Accessibility', () => {
    it('should have have description text', () => {
      setup();

      expect(screen.queryByText('Press spacebar to grab and re-order')).toBeInTheDocument();
    });

    it('should update the live text when an item has been grabbed', () => {
      setup();

      const [draggedItem] = screen.getAllByLabelText('Drag');

      fireEvent.keyDown(draggedItem, { key: ' ', code: 'Space' });

      expect(
        screen.queryByText(
          /Press up and down arrow to change position, Spacebar to drop, Escape to cancel/
        )
      ).toBeInTheDocument();
    });

    it('should change the live text when an item has been moved', () => {
      setup();

      const [draggedItem] = screen.getAllByLabelText('Drag');

      fireEvent.keyDown(draggedItem, { key: ' ', code: 'Space' });
      fireEvent.keyDown(draggedItem, { key: 'ArrowDown', code: 'ArrowDown' });

      expect(screen.queryByText(/New position in list/)).toBeInTheDocument();
    });

    it('should change the live text when an item has been dropped', () => {
      setup();

      const [draggedItem] = screen.getAllByLabelText('Drag');

      fireEvent.keyDown(draggedItem, { key: ' ', code: 'Space' });
      fireEvent.keyDown(draggedItem, { key: 'ArrowDown', code: 'ArrowDown' });
      fireEvent.keyDown(draggedItem, { key: ' ', code: 'Space' });

      expect(screen.queryByText(/Final position in list/)).toBeInTheDocument();
    });

    it('should change the live text after the reordering interaction has been cancelled', () => {
      setup();

      const [draggedItem] = screen.getAllByLabelText('Drag');

      fireEvent.keyDown(draggedItem, { key: ' ', code: 'Space' });
      fireEvent.keyDown(draggedItem, { key: 'Escape', code: 'Escape' });

      expect(screen.queryByText(/Re-order cancelled/)).toBeInTheDocument();
    });
  });

  describe('States', () => {
    test('should display search loading state', () => {
      setup({ searchResults: { data: [], isLoading: true, isSuccess: true } });

      fireEvent.mouseDown(screen.getByText(/select\.\.\./i));

      expect(screen.getByText('Relations are loading')).toBeInTheDocument();
    });

    test('should display load more button loading if loading is true', () => {
      setup({
        relations: {
          data: [],
          isLoading: true,
          isSuccess: true,
          hasNextPage: true,
          isFetchingNextPage: false,
        },
      });

      expect(screen.getByRole('button', { name: /load more/i })).toHaveAttribute(
        'aria-disabled',
        'true'
      );
    });

    test('should not display load more button loading if there is no next page', () => {
      setup({
        relations: {
          data: [],
          isLoading: false,
          isSuccess: true,
          hasNextPage: false,
          isFetchingNextPage: false,
        },
      });

      expect(screen.queryByText('Load more')).not.toBeInTheDocument();
    });

    test('should display load more button loading if there is no next page but loading is true', () => {
      setup({
        relations: {
          data: [],
          isLoading: true,
          isSuccess: true,
          hasNextPage: false,
          isFetchingNextPage: false,
        },
      });

      expect(screen.getByRole('button', { name: /load more/i })).toHaveAttribute(
        'aria-disabled',
        'true'
      );
    });

    test('should display error state', () => {
      setup({ error: 'This is an error' });

      expect(screen.getByText('This is an error')).toBeInTheDocument();
    });

    test('should apply disabled state', () => {
      const { queryByText, getByTestId, container } = setup({ disabled: true });

      expect(queryByText('Load more')).not.toBeInTheDocument();
      expect(container.querySelector('input')).toBeDisabled();
      expect(getByTestId('remove-relation-1')).toBeDisabled();
    });
  });
});<|MERGE_RESOLUTION|>--- conflicted
+++ resolved
@@ -166,7 +166,6 @@
       expect(spy).toHaveBeenCalled();
     });
 
-<<<<<<< HEAD
     it('should not call onRelationReorder when the indices are the same', () => {
       const spy = jest.fn();
       setup({ onRelationReorder: spy });
@@ -177,7 +176,8 @@
       fireEvent.keyDown(draggedItem, { key: 'ArrowUp', code: 'ArrowUp' });
 
       expect(spy).not.toHaveBeenCalled();
-=======
+    });
+
     test('should scroll to the bottom when a new relation has been added & scroll to the top when load more is clicked', async () => {
       const data = [
         ...FIXTURES_RELATIONS.data,
@@ -235,7 +235,6 @@
       );
 
       await waitFor(() => expect(el.parentNode.scrollTop).toBe(0));
->>>>>>> b42f7956
     });
 
     // TODO: check if it is possible to fire scroll event here
