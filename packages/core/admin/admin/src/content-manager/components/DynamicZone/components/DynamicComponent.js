import React, { useEffect, useMemo, useState } from 'react';
import PropTypes from 'prop-types';
import styled from 'styled-components';
import { useIntl } from 'react-intl';
import get from 'lodash/get';
import { getEmptyImage } from 'react-dnd-html5-backend';

import {
  Accordion,
  AccordionToggle,
  AccordionContent,
  IconButton,
  Box,
  Flex,
  Stack,
} from '@strapi/design-system';
import { useCMEditViewDataManager } from '@strapi/helper-plugin';
import { Trash, Drag } from '@strapi/icons';

import { useContentTypeLayout, useDragAndDrop } from '../../../hooks';
import { composeRefs, getTrad, ItemTypes } from '../../../utils';

import { ComponentIcon } from '../../ComponentIcon';
import FieldComponent from '../../FieldComponent';

const ActionsStack = styled(Stack)`
  /* 
    we need to remove the background from the button but we can't 
    wrap the element in styled because it breaks the forwardedAs which
    we need for drag handler to work on firefox
  */
  div[role='button'] {
    background: transparent;
  }
`;

const IconButtonCustom = styled(IconButton)`
  background-color: transparent;

  svg path {
    fill: ${({ theme, expanded }) =>
      expanded ? theme.colors.primary600 : theme.colors.neutral600};
  }
`;

const StyledBox = styled(Box)`
  > div:first-child {
    box-shadow: ${({ theme }) => theme.shadows.tableShadow};
  }
`;

const AccordionContentRadius = styled(Box)`
  border-radius: 0 0 ${({ theme }) => theme.spaces[1]} ${({ theme }) => theme.spaces[1]};
`;

const Rectangle = styled(Box)`
  width: ${({ theme }) => theme.spaces[2]};
  height: ${({ theme }) => theme.spaces[4]};
`;

const Preview = styled.span`
  display: block;
  background-color: ${({ theme }) => theme.colors.primary100};
  outline: 1px dashed ${({ theme }) => theme.colors.primary500};
  outline-offset: -1px;
  padding: ${({ theme }) => theme.spaces[6]};
`;

const ComponentContainer = styled(Box)`
  list-style: none;
  padding: 0;
  margin: 0;
`;

const DynamicZoneComponent = ({
  componentUid,
  formErrors,
  index,
  isFieldAllowed,
  name,
  onRemoveComponentClick,
  onMoveComponent,
  onGrabItem,
  onDropItem,
  onCancel,
}) => {
  const [isOpen, setIsOpen] = useState(true);
  const { formatMessage } = useIntl();
  const { getComponentLayout } = useContentTypeLayout();
  const { modifiedData } = useCMEditViewDataManager();
  const { icon, friendlyName, mainValue } = useMemo(() => {
    const componentLayoutData = getComponentLayout(componentUid);

    const {
      info: { icon, displayName },
    } = componentLayoutData;

    const mainFieldKey = get(componentLayoutData, ['settings', 'mainField'], 'id');

    const mainField = get(modifiedData, [name, index, mainFieldKey]) ?? '';

    const displayedValue = mainFieldKey === 'id' ? '' : mainField.trim();

    const mainValue = displayedValue.length > 0 ? ` - ${displayedValue}` : displayedValue;

    return { friendlyName: displayName, icon, mainValue };
  }, [componentUid, getComponentLayout, modifiedData, name, index]);

  const fieldsErrors = Object.keys(formErrors).filter((errorKey) => {
    const errorKeysArray = errorKey.split('.');

    if (`${errorKeysArray[0]}.${errorKeysArray[1]}` === `${name}.${index}`) {
      return true;
    }

    return false;
  });

  let errorMessage;

  if (fieldsErrors.length > 0) {
    errorMessage = formatMessage({
      id: getTrad('components.DynamicZone.error-message'),
      defaultMessage: 'The component contains error(s)',
    });
  }

  const handleToggle = () => {
    setIsOpen((s) => !s);
  };

  const [{ handlerId, isDragging, handleKeyDown }, boxRef, dropRef, dragRef, dragPreviewRef] =
    useDragAndDrop(isFieldAllowed, {
      type: `${ItemTypes.DYNAMIC_ZONE}_${name}`,
      index,
      item: {
        displayedValue: `${friendlyName}${mainValue}`,
        icon,
      },
      onMoveItem: onMoveComponent,
      onGrabItem,
      onDropItem,
      onCancel,
    });

  useEffect(() => {
    dragPreviewRef(getEmptyImage(), { captureDraggingState: false });
  }, [dragPreviewRef, index]);

  const composedBoxRefs = composeRefs(boxRef, dropRef);

  const accordionActions = !isFieldAllowed ? null : (
    <ActionsStack horizontal spacing={0} expanded={isOpen}>
      <IconButtonCustom
        noBorder
        label={formatMessage(
          {
            id: getTrad('components.DynamicZone.delete-label'),
            defaultMessage: 'Delete {name}',
          },
          { name: friendlyName }
        )}
        onClick={onRemoveComponentClick}
      >
        <Trash />
      </IconButtonCustom>
      <IconButton
        forwardedAs="div"
        role="button"
        noBorder
        tabIndex={0}
        onClick={(e) => e.stopPropagation()}
        data-handler-id={handlerId}
        ref={dragRef}
        label={formatMessage({
          id: getTrad('components.DragHandle-label'),
          defaultMessage: 'Drag',
        })}
        onKeyDown={handleKeyDown}
      >
        <Drag />
      </IconButton>
    </ActionsStack>
  );

  return (
    <ComponentContainer as="li">
      <Flex justifyContent="center">
        <Rectangle background="neutral200" />
      </Flex>
<<<<<<< HEAD
      <StyledBox ref={composedBoxRefs} hasRadius>
        {isDragging ? (
          <Preview padding={6} background="primary100" />
        ) : (
          <Accordion expanded={isOpen} onToggle={handleToggle} size="S" error={errorMessage}>
            <AccordionToggle
              startIcon={icon && <FontAwesomeIcon icon={icon} />}
              action={accordionActions}
              title={`${friendlyName}${mainValue}`}
              togglePosition="left"
            />
            <AccordionContent>
              <AccordionContentRadius background="neutral0">
                <FieldComponent
                  componentUid={componentUid}
                  icon={icon}
                  name={`${name}.${index}`}
                  isFromDynamicZone
                />
              </AccordionContentRadius>
            </AccordionContent>
          </Accordion>
        )}
=======
      <StyledBox hasRadius>
        <Accordion expanded={isOpen} onToggle={handleToggle} size="S" error={errorMessage}>
          <AccordionToggle
            startIcon={<ComponentIcon showBackground={false} size="S" />}
            action={
              <Stack horizontal spacing={0} expanded={isOpen}>
                {showDownIcon && (
                  <IconButtonCustom
                    noBorder
                    label={formatMessage({
                      id: getTrad('components.DynamicZone.move-down-label'),
                      defaultMessage: 'Move component down',
                    })}
                    onClick={onMoveComponentDownClick}
                    icon={<ArrowDown />}
                  />
                )}
                {showUpIcon && (
                  <IconButtonCustom
                    noBorder
                    label={formatMessage({
                      id: getTrad('components.DynamicZone.move-up-label'),
                      defaultMessage: 'Move component up',
                    })}
                    onClick={onMoveComponentUpClick}
                    icon={<ArrowUp />}
                  />
                )}
                {isFieldAllowed && (
                  <IconButtonCustom
                    noBorder
                    label={formatMessage(
                      {
                        id: getTrad('components.DynamicZone.delete-label'),
                        defaultMessage: 'Delete {name}',
                      },
                      { name: friendlyName }
                    )}
                    onClick={onRemoveComponentClick}
                    icon={<Trash />}
                  />
                )}
              </Stack>
            }
            title={`${friendlyName}${mainValue}`}
            togglePosition="left"
          />
          <AccordionContent>
            <AccordionContentRadius background="neutral0">
              <FieldComponent
                componentUid={componentUid}
                icon={icon}
                name={`${name}.${index}`}
                isFromDynamicZone
              />
            </AccordionContentRadius>
          </AccordionContent>
        </Accordion>
>>>>>>> 8d51c781
      </StyledBox>
    </ComponentContainer>
  );
};

DynamicZoneComponent.defaultProps = {
  formErrors: {},
  index: 0,
  isFieldAllowed: true,
  onGrabItem: undefined,
  onDropItem: undefined,
  onCancel: undefined,
};

DynamicZoneComponent.propTypes = {
  componentUid: PropTypes.string.isRequired,
  formErrors: PropTypes.object,
  index: PropTypes.number,
  isFieldAllowed: PropTypes.bool,
  name: PropTypes.string.isRequired,
  onGrabItem: PropTypes.func,
  onDropItem: PropTypes.func,
  onCancel: PropTypes.func,
  onMoveComponent: PropTypes.func.isRequired,
  onRemoveComponentClick: PropTypes.func.isRequired,
};

export default DynamicZoneComponent;<|MERGE_RESOLUTION|>--- conflicted
+++ resolved
@@ -20,7 +20,6 @@
 import { useContentTypeLayout, useDragAndDrop } from '../../../hooks';
 import { composeRefs, getTrad, ItemTypes } from '../../../utils';
 
-import { ComponentIcon } from '../../ComponentIcon';
 import FieldComponent from '../../FieldComponent';
 
 const ActionsStack = styled(Stack)`
@@ -188,14 +187,12 @@
       <Flex justifyContent="center">
         <Rectangle background="neutral200" />
       </Flex>
-<<<<<<< HEAD
       <StyledBox ref={composedBoxRefs} hasRadius>
         {isDragging ? (
           <Preview padding={6} background="primary100" />
         ) : (
           <Accordion expanded={isOpen} onToggle={handleToggle} size="S" error={errorMessage}>
             <AccordionToggle
-              startIcon={icon && <FontAwesomeIcon icon={icon} />}
               action={accordionActions}
               title={`${friendlyName}${mainValue}`}
               togglePosition="left"
@@ -212,66 +209,6 @@
             </AccordionContent>
           </Accordion>
         )}
-=======
-      <StyledBox hasRadius>
-        <Accordion expanded={isOpen} onToggle={handleToggle} size="S" error={errorMessage}>
-          <AccordionToggle
-            startIcon={<ComponentIcon showBackground={false} size="S" />}
-            action={
-              <Stack horizontal spacing={0} expanded={isOpen}>
-                {showDownIcon && (
-                  <IconButtonCustom
-                    noBorder
-                    label={formatMessage({
-                      id: getTrad('components.DynamicZone.move-down-label'),
-                      defaultMessage: 'Move component down',
-                    })}
-                    onClick={onMoveComponentDownClick}
-                    icon={<ArrowDown />}
-                  />
-                )}
-                {showUpIcon && (
-                  <IconButtonCustom
-                    noBorder
-                    label={formatMessage({
-                      id: getTrad('components.DynamicZone.move-up-label'),
-                      defaultMessage: 'Move component up',
-                    })}
-                    onClick={onMoveComponentUpClick}
-                    icon={<ArrowUp />}
-                  />
-                )}
-                {isFieldAllowed && (
-                  <IconButtonCustom
-                    noBorder
-                    label={formatMessage(
-                      {
-                        id: getTrad('components.DynamicZone.delete-label'),
-                        defaultMessage: 'Delete {name}',
-                      },
-                      { name: friendlyName }
-                    )}
-                    onClick={onRemoveComponentClick}
-                    icon={<Trash />}
-                  />
-                )}
-              </Stack>
-            }
-            title={`${friendlyName}${mainValue}`}
-            togglePosition="left"
-          />
-          <AccordionContent>
-            <AccordionContentRadius background="neutral0">
-              <FieldComponent
-                componentUid={componentUid}
-                icon={icon}
-                name={`${name}.${index}`}
-                isFromDynamicZone
-              />
-            </AccordionContentRadius>
-          </AccordionContent>
-        </Accordion>
->>>>>>> 8d51c781
       </StyledBox>
     </ComponentContainer>
   );
