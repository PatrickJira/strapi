--- conflicted
+++ resolved
@@ -1,22 +1,14 @@
 import React from 'react';
-<<<<<<< HEAD
-import { render, waitFor, screen, getByRole, fireEvent } from '@testing-library/react';
-import userEvent from '@testing-library/user-event';
-=======
 import {
   render,
   waitFor,
-  waitForElementToBeRemoved,
-  getByPlaceholderText,
+  screen,
+  getByRole,
   fireEvent,
-  screen,
-  getByText,
-  queryByText,
-  getByRole,
+  queryByLabelText,
   getByLabelText,
-  queryByLabelText,
 } from '@testing-library/react';
->>>>>>> c07ad6aa
+import userEvent from '@testing-library/user-event';
 import { IntlProvider } from 'react-intl';
 import { QueryClient, QueryClientProvider } from 'react-query';
 import { ThemeProvider, lightTheme } from '@strapi/design-system';
@@ -164,7 +156,6 @@
     );
   });
 
-<<<<<<< HEAD
   it('handles production environment', async () => {
     client.clear();
     // Simulate production environment
@@ -189,55 +180,16 @@
     expect(toggleNotification).toHaveBeenCalledTimes(1);
     // Should not show install buttons
     expect(screen.queryByText(/copy install command/i)).toEqual(null);
-=======
-  it('shows github stars and weekly downloads count for each plugin', () => {
+  });
+
+  it('shows only downloads count and not github stars if there are no or 0 stars and no downloads available for any package', async () => {
+    client.clear();
     render(App);
-    const pluginsTab = screen.getByRole('tab', { name: /plugins/i });
-    fireEvent.click(pluginsTab);
-
-    const documentationCard = screen
-      .getAllByTestId('npm-package-card')
-      .find((div) => div.innerHTML.includes('Documentation'));
-
-    const githubStarsLabel = getByLabelText(
-      documentationCard,
-      /this plugin was starred \d+ on GitHub/i
-    );
-    expect(githubStarsLabel).toBeVisible();
-
-    const downloadsLabel = getByLabelText(
-      documentationCard,
-      /this plugin has \d+ weekly downloads/i
-    );
-    expect(downloadsLabel).toBeVisible();
-  });
-
-  it('shows github stars and weekly downloads count for each provider', () => {
-    render(App);
+
+    await waitForReload();
+
     const providersTab = screen.getByRole('tab', { name: /providers/i });
-    fireEvent.click(providersTab);
-
-    const cloudinaryCard = screen
-      .getAllByTestId('npm-package-card')
-      .find((div) => div.innerHTML.includes('Cloudinary'));
-
-    const githubStarsLabel = getByLabelText(
-      cloudinaryCard,
-      /this provider was starred \d+ on GitHub/i
-    );
-    expect(githubStarsLabel).toBeVisible();
-
-    const downloadsLabel = getByLabelText(
-      cloudinaryCard,
-      /this provider has \d+ weekly downloads/i
-    );
-    expect(downloadsLabel).toBeVisible();
-  });
-
-  it('show only downloads count and not github stars if there are no or 0 stars and no downloads available for any package', () => {
-    render(App);
-    const providersTab = screen.getByRole('tab', { name: /providers/i });
-    fireEvent.click(providersTab);
+    userEvent.click(providersTab);
 
     const nodeMailerCard = screen
       .getAllByTestId('npm-package-card')
@@ -247,6 +199,7 @@
       nodeMailerCard,
       /this provider was starred \d+ on GitHub/i
     );
+
     expect(githubStarsLabel).toBe(null);
 
     const downloadsLabel = getByLabelText(
@@ -254,6 +207,5 @@
       /this provider has \d+ weekly downloads/i
     );
     expect(downloadsLabel).toBeVisible();
->>>>>>> c07ad6aa
   });
 });