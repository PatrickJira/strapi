--- conflicted
+++ resolved
@@ -853,11 +853,7 @@
   border: 1px solid #4945ff;
 }
 
-<<<<<<< HEAD
-.c29 .sc-eZhRLC {
-=======
 .c29 .sc-iRFsWr {
->>>>>>> eb374ad2
   display: -webkit-box;
   display: -webkit-flex;
   display: -ms-flexbox;
@@ -927,11 +923,7 @@
   background: #ffffff;
 }
 
-<<<<<<< HEAD
-.c37 .sc-eZhRLC {
-=======
 .c37 .sc-iRFsWr {
->>>>>>> eb374ad2
   display: -webkit-box;
   display: -webkit-flex;
   display: -ms-flexbox;
@@ -1988,11 +1980,7 @@
   border: 1px solid #4945ff;
 }
 
-<<<<<<< HEAD
-.c33 .sc-eZhRLC {
-=======
 .c33 .sc-iRFsWr {
->>>>>>> eb374ad2
   display: -webkit-box;
   display: -webkit-flex;
   display: -ms-flexbox;
@@ -2062,11 +2050,7 @@
   background: #ffffff;
 }
 
-<<<<<<< HEAD
-.c30 .sc-eZhRLC {
-=======
 .c30 .sc-iRFsWr {
->>>>>>> eb374ad2
   display: -webkit-box;
   display: -webkit-flex;
   display: -ms-flexbox;
