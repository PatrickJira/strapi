--- conflicted
+++ resolved
@@ -1057,34 +1057,8 @@
                       >
                         <label
                           class="c9 c24 c25"
-                          for="1"
+                          for=":r0:"
                         >
-<<<<<<< HEAD
-                          <label
-                            class="c9 c24 c25"
-                            for=":r0:"
-                          >
-                            Name
-                            <span
-                              class="c9 c26 c27"
-                            >
-                              *
-                            </span>
-                          </label>
-                          <div
-                            class="c5 c6 c28"
-                          >
-                            <input
-                              aria-disabled="false"
-                              aria-invalid="false"
-                              aria-required="true"
-                              class="c29"
-                              id=":r0:"
-                              name="name"
-                              value=""
-                            />
-                          </div>
-=======
                           Name
                           <span
                             class="c9 c26 c27"
@@ -1100,11 +1074,10 @@
                             aria-invalid="false"
                             aria-required="true"
                             class="c29"
-                            id="1"
+                            id=":r0:"
                             name="name"
                             value=""
                           />
->>>>>>> c443fb2c
                         </div>
                       </div>
                     </div>
@@ -1150,36 +1123,8 @@
                     >
                       <label
                         class="c9 c24 c25"
-                        for="3"
+                        for=":r4:"
                       >
-<<<<<<< HEAD
-                        <label
-                          class="c9 c24 c25"
-                          for=":r4:"
-                        >
-                          Token duration
-                          <span
-                            class="c9 c26 c27"
-                          >
-                            *
-                          </span>
-                        </label>
-                        <div
-                          aria-autocomplete="none"
-                          aria-controls="radix-:r7:"
-                          aria-describedby=":r4:-hint :r4:-error"
-                          aria-disabled="false"
-                          aria-expanded="false"
-                          aria-label="Token duration"
-                          aria-required="true"
-                          class="c5 c34 c35 c36"
-                          data-state="closed"
-                          dir="ltr"
-                          id=":r4:"
-                          overflow="hidden"
-                          role="combobox"
-                          tabindex="0"
-=======
                         Token duration
                         <span
                           class="c9 c26 c27"
@@ -1189,8 +1134,8 @@
                       </label>
                       <div
                         aria-autocomplete="none"
-                        aria-controls="radix-0"
-                        aria-describedby="3-hint 3-error"
+                        aria-controls="radix-:r7:"
+                        aria-describedby=":r4:-hint :r4:-error"
                         aria-disabled="false"
                         aria-expanded="false"
                         aria-label="Token duration"
@@ -1198,14 +1143,13 @@
                         class="c5 c34 c35 c36"
                         data-state="closed"
                         dir="ltr"
-                        id="3"
+                        id=":r4:"
                         overflow="hidden"
                         role="combobox"
                         tabindex="0"
                       >
                         <span
                           class="c5 c37 c38"
->>>>>>> c443fb2c
                         >
                           <span
                             class="c9 c39 c40"
@@ -1260,36 +1204,8 @@
                     >
                       <label
                         class="c9 c24 c25"
-                        for="5"
+                        for=":r8:"
                       >
-<<<<<<< HEAD
-                        <label
-                          class="c9 c24 c25"
-                          for=":r8:"
-                        >
-                          Token type
-                          <span
-                            class="c9 c26 c27"
-                          >
-                            *
-                          </span>
-                        </label>
-                        <div
-                          aria-autocomplete="none"
-                          aria-controls="radix-:rb:"
-                          aria-describedby=":r8:-hint :r8:-error"
-                          aria-disabled="false"
-                          aria-expanded="false"
-                          aria-label="Token type"
-                          aria-required="true"
-                          class="c5 c34 c35 c36"
-                          data-state="closed"
-                          dir="ltr"
-                          id=":r8:"
-                          overflow="hidden"
-                          role="combobox"
-                          tabindex="0"
-=======
                         Token type
                         <span
                           class="c9 c26 c27"
@@ -1299,8 +1215,8 @@
                       </label>
                       <div
                         aria-autocomplete="none"
-                        aria-controls="radix-1"
-                        aria-describedby="5-hint 5-error"
+                        aria-controls="radix-:rb:"
+                        aria-describedby=":r8:-hint :r8:-error"
                         aria-disabled="false"
                         aria-expanded="false"
                         aria-label="Token type"
@@ -1308,14 +1224,13 @@
                         class="c5 c34 c35 c36"
                         data-state="closed"
                         dir="ltr"
-                        id="5"
+                        id=":r8:"
                         overflow="hidden"
                         role="combobox"
                         tabindex="0"
                       >
                         <span
                           class="c5 c37 c38"
->>>>>>> c443fb2c
                         >
                           <span
                             class="c9 c39 c40"
@@ -1394,42 +1309,22 @@
                       class="c5 c55 c38"
                     >
                       <button
-                        aria-controls="accordion-content-8"
+                        aria-controls="accordion-content-:rj:"
                         aria-disabled="false"
                         aria-expanded="false"
-                        aria-labelledby="accordion-label-8"
+                        aria-labelledby="accordion-label-:rj:"
                         class="c5 c56 c11 c57 c58"
                         data-strapi-accordion-toggle="true"
                         type="button"
                       >
-<<<<<<< HEAD
-                        <button
-                          aria-controls="accordion-content-:rj:"
-                          aria-disabled="false"
-                          aria-expanded="false"
-                          aria-labelledby="accordion-label-:rj:"
-                          class="c5 c56 c11 c57 c58"
-                          data-strapi-accordion-toggle="true"
-                          type="button"
-=======
                         <span
                           class="c9 c59"
->>>>>>> c443fb2c
                         >
                           <span
                             class="c9 c60"
-                            id="accordion-label-8"
+                            id="accordion-label-:rj:"
                           >
-<<<<<<< HEAD
-                            <span
-                              class="c9 c60"
-                              id="accordion-label-:rj:"
-                            >
-                              Address
-                            </span>
-=======
                             Address
->>>>>>> c443fb2c
                           </span>
                         </span>
                       </button>
@@ -1473,42 +1368,22 @@
                       class="c5 c55 c38"
                     >
                       <button
-                        aria-controls="accordion-content-9"
+                        aria-controls="accordion-content-:rk:"
                         aria-disabled="false"
                         aria-expanded="false"
-                        aria-labelledby="accordion-label-9"
+                        aria-labelledby="accordion-label-:rk:"
                         class="c5 c56 c11 c57 c58"
                         data-strapi-accordion-toggle="true"
                         type="button"
                       >
-<<<<<<< HEAD
-                        <button
-                          aria-controls="accordion-content-:rk:"
-                          aria-disabled="false"
-                          aria-expanded="false"
-                          aria-labelledby="accordion-label-:rk:"
-                          class="c5 c56 c11 c57 c58"
-                          data-strapi-accordion-toggle="true"
-                          type="button"
-=======
                         <span
                           class="c9 c59"
->>>>>>> c443fb2c
                         >
                           <span
                             class="c9 c60"
-                            id="accordion-label-9"
+                            id="accordion-label-:rk:"
                           >
-<<<<<<< HEAD
-                            <span
-                              class="c9 c60"
-                              id="accordion-label-:rk:"
-                            >
-                              Category
-                            </span>
-=======
                             Category
->>>>>>> c443fb2c
                           </span>
                         </span>
                       </button>
@@ -1710,17 +1585,6 @@
   padding: 16px;
 }
 
-<<<<<<< HEAD
-=======
-.c75 {
-  background: #eaeaef;
-  padding-top: 24px;
-  padding-right: 32px;
-  padding-bottom: 24px;
-  padding-left: 32px;
-}
-
->>>>>>> c443fb2c
 .c59 {
   border-radius: 4px;
 }
@@ -1772,7 +1636,7 @@
   padding-left: 24px;
 }
 
-.c76 {
+.c75 {
   background: #eaeaef;
   padding-top: 24px;
   padding-right: 32px;
@@ -2839,34 +2703,8 @@
                       >
                         <label
                           class="c9 c31 c32"
-                          for="12"
+                          for=":rm:"
                         >
-<<<<<<< HEAD
-                          <label
-                            class="c9 c31 c32"
-                            for=":rm:"
-                          >
-                            Name
-                            <span
-                              class="c9 c33 c34"
-                            >
-                              *
-                            </span>
-                          </label>
-                          <div
-                            class="c5 c6 c35"
-                          >
-                            <input
-                              aria-disabled="false"
-                              aria-invalid="false"
-                              aria-required="true"
-                              class="c36"
-                              id=":rm:"
-                              name="name"
-                              value="My super token"
-                            />
-                          </div>
-=======
                           Name
                           <span
                             class="c9 c33 c34"
@@ -2882,11 +2720,10 @@
                             aria-invalid="false"
                             aria-required="true"
                             class="c36"
-                            id="12"
+                            id=":rm:"
                             name="name"
                             value="My super token"
                           />
->>>>>>> c443fb2c
                         </div>
                       </div>
                     </div>
@@ -2934,36 +2771,8 @@
                     >
                       <label
                         class="c9 c31 c32"
-                        for="14"
+                        for=":rq:"
                       >
-<<<<<<< HEAD
-                        <label
-                          class="c9 c31 c32"
-                          for=":rq:"
-                        >
-                          Token duration
-                          <span
-                            class="c9 c33 c34"
-                          >
-                            *
-                          </span>
-                        </label>
-                        <div
-                          aria-autocomplete="none"
-                          aria-controls="radix-:rt:"
-                          aria-describedby=":rq:-hint :rq:-error"
-                          aria-disabled="true"
-                          aria-expanded="false"
-                          aria-label="Token duration"
-                          aria-required="true"
-                          class="c5 c41 c42 c43"
-                          data-disabled=""
-                          data-state="closed"
-                          dir="ltr"
-                          id=":rq:"
-                          overflow="hidden"
-                          role="combobox"
-=======
                         Token duration
                         <span
                           class="c9 c33 c34"
@@ -2973,8 +2782,8 @@
                       </label>
                       <div
                         aria-autocomplete="none"
-                        aria-controls="radix-9"
-                        aria-describedby="14-hint 14-error"
+                        aria-controls="radix-:rt:"
+                        aria-describedby=":rq:-hint :rq:-error"
                         aria-disabled="true"
                         aria-expanded="false"
                         aria-label="Token duration"
@@ -2983,13 +2792,12 @@
                         data-disabled=""
                         data-state="closed"
                         dir="ltr"
-                        id="14"
+                        id=":rq:"
                         overflow="hidden"
                         role="combobox"
                       >
                         <span
                           class="c5 c44 c45"
->>>>>>> c443fb2c
                         >
                           <span
                             class="c9 c46 c47"
@@ -3046,36 +2854,8 @@
                     >
                       <label
                         class="c9 c31 c32"
-                        for="16"
+                        for=":ru:"
                       >
-<<<<<<< HEAD
-                        <label
-                          class="c9 c31 c32"
-                          for=":ru:"
-                        >
-                          Token type
-                          <span
-                            class="c9 c33 c34"
-                          >
-                            *
-                          </span>
-                        </label>
-                        <div
-                          aria-autocomplete="none"
-                          aria-controls="radix-:r11:"
-                          aria-describedby=":ru:-hint :ru:-error"
-                          aria-disabled="false"
-                          aria-expanded="false"
-                          aria-label="Token type"
-                          aria-required="true"
-                          class="c5 c51 c42 c43"
-                          data-state="closed"
-                          dir="ltr"
-                          id=":ru:"
-                          overflow="hidden"
-                          role="combobox"
-                          tabindex="0"
-=======
                         Token type
                         <span
                           class="c9 c33 c34"
@@ -3085,8 +2865,8 @@
                       </label>
                       <div
                         aria-autocomplete="none"
-                        aria-controls="radix-10"
-                        aria-describedby="16-hint 16-error"
+                        aria-controls="radix-:r11:"
+                        aria-describedby=":ru:-hint :ru:-error"
                         aria-disabled="false"
                         aria-expanded="false"
                         aria-label="Token type"
@@ -3094,14 +2874,13 @@
                         class="c5 c51 c42 c43"
                         data-state="closed"
                         dir="ltr"
-                        id="16"
+                        id=":ru:"
                         overflow="hidden"
                         role="combobox"
                         tabindex="0"
                       >
                         <span
                           class="c5 c44 c45"
->>>>>>> c443fb2c
                         >
                           <span
                             class="c9 c52 c47"
@@ -3178,42 +2957,22 @@
                       class="c5 c63 c45"
                     >
                       <button
-                        aria-controls="accordion-content-19"
+                        aria-controls="accordion-content-:r12:"
                         aria-disabled="false"
                         aria-expanded="false"
-                        aria-labelledby="accordion-label-19"
+                        aria-labelledby="accordion-label-:r12:"
                         class="c5 c64 c11 c65 c66"
                         data-strapi-accordion-toggle="true"
                         type="button"
                       >
-<<<<<<< HEAD
-                        <button
-                          aria-controls="accordion-content-:r12:"
-                          aria-disabled="false"
-                          aria-expanded="false"
-                          aria-labelledby="accordion-label-:r12:"
-                          class="c5 c64 c11 c65 c66"
-                          data-strapi-accordion-toggle="true"
-                          type="button"
-=======
                         <span
                           class="c9 c67"
->>>>>>> c443fb2c
                         >
                           <span
                             class="c9 c68"
-                            id="accordion-label-19"
+                            id="accordion-label-:r12:"
                           >
-<<<<<<< HEAD
-                            <span
-                              class="c9 c68"
-                              id="accordion-label-:r12:"
-                            >
-                              Address
-                            </span>
-=======
                             Address
->>>>>>> c443fb2c
                           </span>
                         </span>
                       </button>
@@ -3257,42 +3016,22 @@
                       class="c5 c63 c45"
                     >
                       <button
-                        aria-controls="accordion-content-20"
+                        aria-controls="accordion-content-:r13:"
                         aria-disabled="false"
                         aria-expanded="false"
-                        aria-labelledby="accordion-label-20"
+                        aria-labelledby="accordion-label-:r13:"
                         class="c5 c64 c11 c65 c66"
                         data-strapi-accordion-toggle="true"
                         type="button"
                       >
-<<<<<<< HEAD
-                        <button
-                          aria-controls="accordion-content-:r13:"
-                          aria-disabled="false"
-                          aria-expanded="false"
-                          aria-labelledby="accordion-label-:r13:"
-                          class="c5 c64 c11 c65 c66"
-                          data-strapi-accordion-toggle="true"
-                          type="button"
-=======
                         <span
                           class="c9 c67"
->>>>>>> c443fb2c
                         >
                           <span
                             class="c9 c68"
-                            id="accordion-label-20"
+                            id="accordion-label-:r13:"
                           >
-<<<<<<< HEAD
-                            <span
-                              class="c9 c68"
-                              id="accordion-label-:r13:"
-                            >
-                              Category
-                            </span>
-=======
                             Category
->>>>>>> c443fb2c
                           </span>
                         </span>
                       </button>
