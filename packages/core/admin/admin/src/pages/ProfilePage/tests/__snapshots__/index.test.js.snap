--- conflicted
+++ resolved
@@ -894,12 +894,8 @@
                             aria-invalid="false"
                             aria-required="false"
                             class="c27 c28"
-<<<<<<< HEAD
                             data-testid="test-current-password-input"
-                            id="1"
-=======
                             id=":r8:"
->>>>>>> e3bb9a99
                             name="currentPassword"
                             type="password"
                             value=""
@@ -966,12 +962,8 @@
                             aria-required="false"
                             autocomplete="new-password"
                             class="c27 c28"
-<<<<<<< HEAD
                             data-testid="test-new-password-input"
-                            id="3"
-=======
                             id=":ra:"
->>>>>>> e3bb9a99
                             name="password"
                             type="password"
                             value=""
@@ -1034,12 +1026,8 @@
                             aria-required="false"
                             autocomplete="new-password"
                             class="c27 c28"
-<<<<<<< HEAD
                             data-testid="test-confirmed-password-input"
-                            id="5"
-=======
                             id=":rc:"
->>>>>>> e3bb9a99
                             name="confirmPassword"
                             type="password"
                             value=""
