--- conflicted
+++ resolved
@@ -257,34 +257,7 @@
         cursor: not-allowed;
       }
 
-<<<<<<< HEAD
-      .c38 {
-        font-weight: 600;
-        color: #32324d;
-        font-size: 0.75rem;
-        line-height: 1.33;
-      }
-
-      .c45 {
-        color: #32324d;
-        display: block;
-        white-space: nowrap;
-        overflow: hidden;
-        text-overflow: ellipsis;
-        font-size: 0.875rem;
-        line-height: 1.43;
-      }
-
-      .c49 {
-        color: #666687;
-        font-size: 0.75rem;
-        line-height: 1.33;
-      }
-
       .c44 {
-=======
-      .c43 {
->>>>>>> 39c02e97
         padding-right: 16px;
         padding-left: 16px;
       }
@@ -325,16 +298,14 @@
         align-items: center;
       }
 
-      .c37 {
-<<<<<<< HEAD
-=======
+      .c38 {
         font-weight: 600;
         color: #32324d;
         font-size: 0.75rem;
         line-height: 1.33;
       }
 
-      .c44 {
+      .c45 {
         color: #32324d;
         display: block;
         white-space: nowrap;
@@ -344,14 +315,13 @@
         line-height: 1.43;
       }
 
-      .c48 {
+      .c49 {
         color: #666687;
         font-size: 0.75rem;
         line-height: 1.33;
       }
 
-      .c36 {
->>>>>>> 39c02e97
+      .c37 {
         display: -webkit-box;
         display: -webkit-flex;
         display: -ms-flexbox;
@@ -1289,12 +1259,8 @@
                         >
                           <div>
                             <div
-<<<<<<< HEAD
                               class="c37"
-=======
-                              class="c36"
                               spacing="1"
->>>>>>> 39c02e97
                             >
                               <span
                                 class="c38"
@@ -1302,7 +1268,7 @@
                                 id="select-1-label"
                               >
                                 <div
-                                  class="c38"
+                                  class="c39"
                                 >
                                   Interface language
                                 </div>
@@ -1343,12 +1309,8 @@
                                     <button
                                       aria-disabled="false"
                                       aria-label="Clear the interface language selected"
-<<<<<<< HEAD
                                       class="c46"
-=======
-                                      class="c45"
                                       type="button"
->>>>>>> 39c02e97
                                     >
                                       <svg
                                         fill="none"
@@ -1406,13 +1368,18 @@
                           <div>
                             <div
                               class="c37"
+                              spacing="1"
                             >
                               <span
                                 class="c38"
                                 for="select-2"
                                 id="select-2-label"
                               >
-                                Interface mode
+                                <div
+                                  class="c39"
+                                >
+                                  Interface mode
+                                </div>
                               </span>
                               <div
                                 class="c39 c40"
