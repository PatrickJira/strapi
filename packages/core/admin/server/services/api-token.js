--- conflicted
+++ resolved
@@ -33,9 +33,6 @@
 const SELECT_FIELDS = ['id', 'name', 'description', 'lastUsedAt', 'type', 'createdAt', 'updatedAt'];
 
 /** @constant {Array<string>} */
-<<<<<<< HEAD
-const SELECT_FIELDS = ['id', 'name', 'description', 'type', 'createdAt', 'updatedAt'];
-=======
 const POPULATE_FIELDS = ['permissions'];
 
 /**
@@ -69,7 +66,6 @@
     permissions: isArray(token.permissions) ? map('action', token.permissions) : token.permissions,
   };
 };
->>>>>>> 3c7c391a
 
 /**
  *  Get a token
