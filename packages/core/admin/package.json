--- conflicted
+++ resolved
@@ -1,10 +1,6 @@
 {
   "name": "@strapi/admin",
-<<<<<<< HEAD
-  "version": "4.12.6",
-=======
   "version": "4.12.7",
->>>>>>> fefc4a24
   "description": "Strapi Admin",
   "repository": {
     "type": "git",
@@ -46,16 +42,6 @@
   "dependencies": {
     "@casl/ability": "^5.4.3",
     "@pmmmwh/react-refresh-webpack-plugin": "0.5.10",
-<<<<<<< HEAD
-    "@strapi/data-transfer": "4.12.6",
-    "@strapi/design-system": "1.9.0",
-    "@strapi/helper-plugin": "4.12.6",
-    "@strapi/icons": "1.9.0",
-    "@strapi/permissions": "4.12.6",
-    "@strapi/provider-audit-logs-local": "4.12.6",
-    "@strapi/typescript-utils": "4.12.6",
-    "@strapi/utils": "4.12.6",
-=======
     "@strapi/data-transfer": "4.12.7",
     "@strapi/design-system": "1.9.0",
     "@strapi/helper-plugin": "4.12.7",
@@ -64,7 +50,6 @@
     "@strapi/provider-audit-logs-local": "4.12.7",
     "@strapi/typescript-utils": "4.12.7",
     "@strapi/utils": "4.12.7",
->>>>>>> fefc4a24
     "axios": "1.4.0",
     "bcryptjs": "2.4.3",
     "browserslist": "^4.17.3",
