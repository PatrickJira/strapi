--- conflicted
+++ resolved
@@ -42,21 +42,14 @@
   const queryClient = useQueryClient();
   const tokenRef = useRef(axios.CancelToken.source());
 
-<<<<<<< HEAD
   const mutation = useMutation(
     ({ asset, folderId }) => {
       return uploadAsset(asset, folderId, tokenRef.current, setProgress);
-=======
-  const mutation = useMutation(asset => uploadAsset(asset, tokenRef.current, setProgress), {
-    onSuccess: () => {
-      queryClient.refetchQueries([pluginId, 'assets'], { active: true });
-      queryClient.refetchQueries([pluginId, 'asset-count'], { active: true });
->>>>>>> 8c675425
     },
     {
       onSuccess: () => {
-        queryClient.refetchQueries(['assets'], { active: true });
-        queryClient.refetchQueries(['asset-count'], { active: true });
+        queryClient.refetchQueries([pluginId, 'assets'], { active: true });
+        queryClient.refetchQueries([pluginId, 'asset-count'], { active: true });
       },
     }
   );
