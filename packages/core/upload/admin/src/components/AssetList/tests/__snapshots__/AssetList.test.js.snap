// Jest Snapshot v1, https://goo.gl/fbAQLP

exports[`MediaLibrary / AssetList snapshots the asset list 1`] = `
.c36 {
  border: 0;
  -webkit-clip: rect(0 0 0 0);
  clip: rect(0 0 0 0);
  height: 1px;
  margin: -1px;
  overflow: hidden;
  padding: 0;
  position: absolute;
  width: 1px;
}

.c2 {
  height: 100%;
}

.c3 {
  background: #ffffff;
  border-radius: 4px;
  border-style: solid;
  border-width: 1px;
  border-color: #eaeaef;
  box-shadow: 0px 1px 4px rgba(33,33,52,0.1);
  height: 100%;
}

.c7 {
  position: start;
}

.c14 {
  padding-top: 8px;
  padding-right: 12px;
  padding-bottom: 8px;
  padding-left: 12px;
}

.c17 {
  padding-top: 4px;
}

.c21 {
  padding-top: 4px;
  -webkit-box-flex: 1;
  -webkit-flex-grow: 1;
  -ms-flex-positive: 1;
  flex-grow: 1;
}

.c23 {
  background: #eaeaef;
  padding-right: 8px;
  padding-left: 8px;
  min-width: 20px;
}

.c30 {
  background: #32324d;
  color: #ffffff;
  padding: 4px;
  border-radius: 4px;
}

.c33 {
  width: 100%;
  height: 10.25rem;
}

.c0 {
  display: grid;
  grid-template-columns: repeat(12,1fr);
  gap: 16px;
}

.c1 {
  grid-column: span 3;
  max-width: 100%;
}

.c18 {
  font-size: 0.75rem;
  line-height: 1.33;
  font-weight: 600;
  color: #32324d;
}

.c19 {
  font-size: 0.75rem;
  line-height: 1.33;
  color: #666687;
}

.c27 {
  font-weight: 600;
  font-size: 0.6875rem;
  line-height: 1.45;
  text-transform: uppercase;
  color: #666687;
}

.c32 {
  font-size: 0.75rem;
  line-height: 1.33;
  color: #ffffff;
}

.c29 {
  border: 0;
  -webkit-clip: rect(0 0 0 0);
  clip: rect(0 0 0 0);
  height: 1px;
  margin: -1px;
  overflow: hidden;
  padding: 0;
  position: absolute;
  width: 1px;
}

.c5 {
  -webkit-align-items: center;
  -webkit-box-align: center;
  -ms-flex-align: center;
  align-items: center;
  display: -webkit-box;
  display: -webkit-flex;
  display: -ms-flexbox;
  display: flex;
  -webkit-flex-direction: row;
  -ms-flex-direction: row;
  flex-direction: row;
  -webkit-box-pack: center;
  -webkit-justify-content: center;
  -ms-flex-pack: center;
  justify-content: center;
}

.c8 {
  -webkit-align-items: center;
  -webkit-box-align: center;
  -ms-flex-align: center;
  align-items: center;
  display: -webkit-box;
  display: -webkit-flex;
  display: -ms-flexbox;
  display: flex;
  -webkit-flex-direction: row;
  -ms-flex-direction: row;
  flex-direction: row;
}

.c15 {
  -webkit-align-items: flex-start;
  -webkit-box-align: flex-start;
  -ms-flex-align: flex-start;
  align-items: flex-start;
  display: -webkit-box;
  display: -webkit-flex;
  display: -ms-flexbox;
  display: flex;
  -webkit-flex-direction: row;
  -ms-flex-direction: row;
  flex-direction: row;
}

.c24 {
  -webkit-align-items: center;
  -webkit-box-align: center;
  -ms-flex-align: center;
  align-items: center;
  display: -webkit-inline-box;
  display: -webkit-inline-flex;
  display: -ms-inline-flexbox;
  display: inline-flex;
  -webkit-flex-direction: row;
  -ms-flex-direction: row;
  flex-direction: row;
  -webkit-box-pack: center;
  -webkit-justify-content: center;
  -ms-flex-pack: center;
  justify-content: center;
}

.c9 > * {
  margin-left: 0;
  margin-right: 0;
}

.c9 > * + * {
  margin-left: 8px;
}

.c11 {
  margin: 0;
  height: 18px;
  min-width: 18px;
  border-radius: 4px;
  border: 1px solid #c0c0cf;
  -webkit-appearance: none;
  background-color: #ffffff;
  cursor: pointer;
}

.c11:checked {
  background-color: #4945ff;
  border: 1px solid #4945ff;
}

.c11:checked:after {
  content: '';
  display: block;
  position: relative;
  background: url(data:image/svg+xml;base64,PHN2ZyB3aWR0aD0iMTAiIGhlaWdodD0iOCIgdmlld0JveD0iMCAwIDEwIDgiIGZpbGw9Im5vbmUiIHhtbG5zPSJodHRwOi8vd3d3LnczLm9yZy8yMDAwL3N2ZyI+CiAgPHBhdGgKICAgIGQ9Ik04LjU1MzIzIDAuMzk2OTczQzguNjMxMzUgMC4zMTYzNTUgOC43NjA1MSAwLjMxNTgxMSA4LjgzOTMxIDAuMzk1NzY4TDkuODYyNTYgMS40MzQwN0M5LjkzODkzIDEuNTExNTcgOS45MzkzNSAxLjYzNTkgOS44NjM0OSAxLjcxMzlMNC4wNjQwMSA3LjY3NzI0QzMuOTg1OSA3Ljc1NzU1IDMuODU3MDcgNy43NTgwNSAzLjc3ODM0IDcuNjc4MzRMMC4xMzg2NiAzLjk5MzMzQzAuMDYxNzc5OCAzLjkxNTQ5IDAuMDYxNzEwMiAzLjc5MDMyIDAuMTM4NTA0IDMuNzEyNEwxLjE2MjEzIDIuNjczNzJDMS4yNDAzOCAyLjU5NDMyIDEuMzY4NDMgMi41OTQyMiAxLjQ0NjggMi42NzM0OEwzLjkyMTc0IDUuMTc2NDdMOC41NTMyMyAwLjM5Njk3M1oiCiAgICBmaWxsPSJ3aGl0ZSIKICAvPgo8L3N2Zz4=) no-repeat no-repeat center center;
  width: 10px;
  height: 10px;
  left: 50%;
  top: 50%;
  -webkit-transform: translateX(-50%) translateY(-50%);
  -ms-transform: translateX(-50%) translateY(-50%);
  transform: translateX(-50%) translateY(-50%);
}

.c11:checked:disabled:after {
  background: url(data:image/svg+xml;base64,PHN2ZyB3aWR0aD0iMTAiIGhlaWdodD0iOCIgdmlld0JveD0iMCAwIDEwIDgiIGZpbGw9Im5vbmUiIHhtbG5zPSJodHRwOi8vd3d3LnczLm9yZy8yMDAwL3N2ZyI+CiAgPHBhdGgKICAgIGQ9Ik04LjU1MzIzIDAuMzk2OTczQzguNjMxMzUgMC4zMTYzNTUgOC43NjA1MSAwLjMxNTgxMSA4LjgzOTMxIDAuMzk1NzY4TDkuODYyNTYgMS40MzQwN0M5LjkzODkzIDEuNTExNTcgOS45MzkzNSAxLjYzNTkgOS44NjM0OSAxLjcxMzlMNC4wNjQwMSA3LjY3NzI0QzMuOTg1OSA3Ljc1NzU1IDMuODU3MDcgNy43NTgwNSAzLjc3ODM0IDcuNjc4MzRMMC4xMzg2NiAzLjk5MzMzQzAuMDYxNzc5OCAzLjkxNTQ5IDAuMDYxNzEwMiAzLjc5MDMyIDAuMTM4NTA0IDMuNzEyNEwxLjE2MjEzIDIuNjczNzJDMS4yNDAzOCAyLjU5NDMyIDEuMzY4NDMgMi41OTQyMiAxLjQ0NjggMi42NzM0OEwzLjkyMTc0IDUuMTc2NDdMOC41NTMyMyAwLjM5Njk3M1oiCiAgICBmaWxsPSIjOEU4RUE5IgogIC8+Cjwvc3ZnPg==) no-repeat no-repeat center center;
}

.c11:disabled {
  background-color: #dcdce4;
  border: 1px solid #c0c0cf;
}

.c11:indeterminate {
  background-color: #4945ff;
  border: 1px solid #4945ff;
}

.c11:indeterminate:after {
  content: '';
  display: block;
  position: relative;
  color: white;
  height: 2px;
  width: 10px;
  background-color: #ffffff;
  left: 50%;
  top: 50%;
  -webkit-transform: translateX(-50%) translateY(-50%);
  -ms-transform: translateX(-50%) translateY(-50%);
  transform: translateX(-50%) translateY(-50%);
}

.c11:indeterminate:disabled {
  background-color: #dcdce4;
  border: 1px solid #c0c0cf;
}

.c11:indeterminate:disabled:after {
  background-color: #8e8ea9;
}

.c10 {
  position: absolute;
  top: 12px;
  left: 12px;
}

.c13 {
  margin: 0;
  padding: 0;
  max-height: 100%;
  max-width: 100%;
  object-fit: contain;
}

.c12 {
  display: -webkit-box;
  display: -webkit-flex;
  display: -ms-flexbox;
  display: flex;
  -webkit-box-pack: center;
  -webkit-justify-content: center;
  -ms-flex-pack: center;
  justify-content: center;
  height: 10.25rem;
  width: 100%;
  background: repeating-conic-gradient(#f6f6f9 0% 25%,transparent 0% 50%) 50% / 20px 20px;
  border-top-left-radius: 4px;
  border-top-right-radius: 4px;
}

.c25 {
  border-radius: 4px;
  height: 1.5rem;
}

.c22 {
  margin-left: auto;
  -webkit-flex-shrink: 0;
  -ms-flex-negative: 0;
  flex-shrink: 0;
}

.c26 {
  margin-left: 4px;
}

.c16 {
  word-break: break-all;
}

.c6 {
  position: relative;
  border-bottom: 1px solid #eaeaef;
}

.c31 {
  position: absolute;
  bottom: 4px;
  right: 4px;
}

.c20 {
  text-transform: uppercase;
}

.c4 {
  cursor: pointer;
}

<<<<<<< HEAD
.c4:hover .sc-juEPzu {
  opacity: 1;
}

=======
>>>>>>> e62a89e8
.c28 canvas,
.c28 video {
  display: block;
  max-width: 100%;
  max-height: 10.25rem;
}

.c35 svg {
  font-size: 3rem;
}

.c34 {
  border-radius: 4px 4px 0 0;
  background: linear-gradient(180deg,#ffffff 0%,#f6f6f9 121.48%);
}

@media (max-width:68.75rem) {
  .c1 {
    grid-column: span;
  }
}

@media (max-width:34.375rem) {
  .c1 {
    grid-column: span;
  }
}

<div>
  <div
    class=""
  >
    <div
      class="c0"
    >
      <div
        class="c1"
      >
        <div
          class="c2"
          height="100%"
        >
          <article
            aria-labelledby="card-1-title"
            class="c3 c4"
            height="100%"
            role="button"
            tabindex="-1"
          >
            <div
              class="c5 c6"
            >
              <div>
                <div
                  class="c7 c8 c9 c10"
                  spacing="2"
                >
                  <div
                    class=""
                  >
                    <input
                      aria-labelledby="card-1-title"
                      class="c11"
                      type="checkbox"
                    />
                  </div>
                </div>
              </div>
              <div
                class="c12"
              >
                <img
                  alt="strapi-cover_1fabc982ce.png"
                  aria-hidden="true"
                  class="c13"
                  src="http://localhost:1337/uploads/thumbnail_strapi_cover_1fabc982ce_5b43615ed5.png?width=1066&height=551"
                />
              </div>
            </div>
            <div
              class="c14"
            >
              <div
                class="c15"
              >
                <div
                  class="c16"
                >
                  <div
                    class="c17"
                  >
                    <h2
                      class="c18"
                      id="card-1-title"
                    >
                      strapi-cover_1fabc982ce.png
                    </h2>
                  </div>
                  <div
                    class="c19"
                  >
                    <span
                      class="c20"
                    >
                      png
                    </span>
                     - 1066✕551
                  </div>
                </div>
                <div
                  class="c21 c8"
                >
                  <div
                    class="c22"
                  >
                    <div
                      class="c23 c24 c25 c26"
                    >
                      <span
                        class="c27"
                      >
                        Image
                      </span>
                    </div>
                  </div>
                </div>
              </div>
            </div>
          </article>
        </div>
      </div>
      <div
        class="c1"
      >
        <div
          class="c2"
          height="100%"
        >
          <article
            aria-labelledby="card-2-title"
            class="c3 c4"
            height="100%"
            role="button"
            tabindex="-1"
          >
            <div
              class="c5 c6"
            >
              <div>
                <div
                  class="c7 c8 c9 c10"
                  spacing="2"
                >
                  <div
                    class=""
                  >
                    <input
                      aria-labelledby="card-2-title"
                      class="c11"
                      type="checkbox"
                    />
                  </div>
                </div>
              </div>
              <div
                class="c12"
              >
                <div
                  class="c8"
                >
                  <div
                    class="c28"
                  >
                    <figure
                      class=""
                    >
                      <video
                        crossorigin="anonymous"
                        src="http://localhost:1337/uploads/mov_bbb_2f3907f7aa.mp4?updated_at=2021-09-14T07:48:30.882Z"
                      >
                        <source
                          type="video/mp4"
                        />
                      </video>
                      <figcaption
                        class="c29"
                      >
                        mov_bbb.mp4
                      </figcaption>
                    </figure>
                  </div>
                </div>
              </div>
              <time
                class="c30 c31"
              >
                <span
                  class="c32"
                >
                  ...
                </span>
              </time>
            </div>
            <div
              class="c14"
            >
              <div
                class="c15"
              >
                <div
                  class="c16"
                >
                  <div
                    class="c17"
                  >
                    <h2
                      class="c18"
                      id="card-2-title"
                    >
                      mov_bbb.mp4
                    </h2>
                  </div>
                  <div
                    class="c19"
                  >
                    <span
                      class="c20"
                    >
                      mp4
                    </span>
                    
                  </div>
                </div>
                <div
                  class="c21 c8"
                >
                  <div
                    class="c22"
                  >
                    <div
                      class="c23 c24 c25 c26"
                    >
                      <span
                        class="c27"
                      >
                        Video
                      </span>
                    </div>
                  </div>
                </div>
              </div>
            </div>
          </article>
        </div>
      </div>
      <div
        class="c1"
      >
        <div
          class="c2"
          height="100%"
        >
          <article
            aria-labelledby="card-3-title"
            class="c3 c4"
            height="100%"
            role="button"
            tabindex="-1"
          >
            <div
              class="c5 c6"
            >
              <div>
                <div
                  class="c7 c8 c9 c10"
                  spacing="2"
                >
                  <div
                    class=""
                  >
                    <input
                      aria-labelledby="card-3-title"
                      class="c11"
                      type="checkbox"
                    />
                  </div>
                </div>
              </div>
              <div
                class="c33 c5 c34"
                height="10.25rem"
                width="100%"
              >
                <span
                  class="c35"
                >
                  <svg
                    aria-label="CARTE MARIAGE AVS - Printemps.pdf"
                    fill="none"
                    height="1em"
                    viewBox="0 0 24 33"
                    width="1em"
                    xmlns="http://www.w3.org/2000/svg"
                  >
                    <path
                      d="M23.305 8.126L16.39.749c-.443-.472-1.043-.741-1.643-.741H2.337c-.632 0-1.2.27-1.642.74A2.529 2.529 0 000 2.5v27.015c0 1.381 1.042 2.493 2.337 2.493h19.326c1.295 0 2.337-1.112 2.337-2.493V9.877c0-.64-.253-1.28-.695-1.751zm-1.326.606h-5.116c-.568 0-1.042-.505-1.042-1.112V2.197l6.158 6.535zm-.316 21.827H2.337c-.537 0-.98-.471-.98-1.044V2.5c0-.269.096-.538.285-.74a.949.949 0 01.695-.304h12.126V7.62c0 1.415 1.074 2.56 2.4 2.56h5.78v19.335c0 .573-.443 1.044-.98 1.044z"
                      fill="#D9822F"
                    />
                    <path
                      clip-rule="evenodd"
                      d="M13.964 20.095c.344.252.781.522 1.312.811a16.714 16.714 0 011.827-.1c1.53 0 2.451.236 2.764.709.166.212.177.463.031.753 0 .01-.005.02-.016.029l-.03.029v.014c-.063.367-.433.55-1.11.55-.5 0-1.098-.096-1.795-.29a11.908 11.908 0 01-2.03-.767c-2.3.232-4.341.633-6.121 1.202-1.593 2.53-2.852 3.795-3.779 3.795a.965.965 0 01-.437-.102l-.375-.174a1.668 1.668 0 00-.093-.072c-.105-.096-.136-.27-.094-.521.094-.386.385-.828.874-1.325.49-.498 1.177-.963 2.061-1.398.146-.087.266-.058.36.087.02.02.03.039.03.058a34.703 34.703 0 001.672-2.853c.707-1.313 1.249-2.578 1.623-3.794a10.952 10.952 0 01-.476-2.31c-.067-.748-.034-1.364.102-1.847.114-.386.333-.579.655-.579h.344c.24 0 .422.072.547.217.187.203.234.531.14.985a.307.307 0 01-.062.116.35.35 0 01.015.116v.434c-.02 1.188-.093 2.115-.218 2.78.572 1.584 1.332 2.733 2.28 3.447zM4.97 26.047c.542-.232 1.255-.995 2.14-2.289-.531.387-.987.792-1.367 1.217-.38.425-.637.782-.773 1.072zm6.183-11.412c-.135-.868-.125-1.506.032-1.911v-.03c.01-.009.015-.019.015-.028a.798.798 0 01.203.521c0 .01.005.024.016.044 0 .01.005.019.015.029a.317.317 0 00-.062.116c-.073.386-.11.593-.11.622l-.109.637zm-1.904 7.66a24.288 24.288 0 014.434-1.173 2.398 2.398 0 01-.203-.137 2.761 2.761 0 01-.25-.196c-.79-.647-1.452-1.496-1.983-2.549-.28.83-.713 1.782-1.296 2.854-.312.54-.546.94-.702 1.201zm7.9-.58c1.208 0 1.937.117 2.187.349.02.019.031.033.031.043-.042.01-.135.014-.281.014-.5 0-1.145-.135-1.936-.405z"
                      fill="#D9822F"
                      fill-rule="evenodd"
                    />
                  </svg>
                </span>
              </div>
            </div>
            <div
              class="c14"
            >
              <div
                class="c15"
              >
                <div
                  class="c16"
                >
                  <div
                    class="c17"
                  >
                    <h2
                      class="c18"
                      id="card-3-title"
                    >
                      CARTE MARIAGE AVS - Printemps.pdf
                    </h2>
                  </div>
                  <div
                    class="c19"
                  >
                    <span
                      class="c20"
                    >
                      pdf
                    </span>
                    
                  </div>
                </div>
                <div
                  class="c21 c8"
                >
                  <div
                    class="c22"
                  >
                    <div
                      class="c23 c24 c25 c26"
                    >
                      <span
                        class="c27"
                      >
                        Doc
                      </span>
                    </div>
                  </div>
                </div>
              </div>
            </div>
          </article>
        </div>
      </div>
    </div>
  </div>
  <div
    class="c36"
  >
    <p
      aria-live="polite"
      aria-relevant="all"
      id="live-region-log"
      role="log"
    />
    <p
      aria-live="polite"
      aria-relevant="all"
      id="live-region-status"
      role="status"
    />
    <p
      aria-live="assertive"
      aria-relevant="all"
      id="live-region-alert"
      role="alert"
    />
  </div>
</div>
`;<|MERGE_RESOLUTION|>--- conflicted
+++ resolved
@@ -329,13 +329,6 @@
   cursor: pointer;
 }
 
-<<<<<<< HEAD
-.c4:hover .sc-juEPzu {
-  opacity: 1;
-}
-
-=======
->>>>>>> e62a89e8
 .c28 canvas,
 .c28 video {
   display: block;
