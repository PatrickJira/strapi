--- conflicted
+++ resolved
@@ -105,30 +105,20 @@
 ) =>
   render(
     <QueryClientProvider client={queryClient}>
-<<<<<<< HEAD
       <TrackingContext.Provider value={{ uuid: false, telemetryProperties: undefined }}>
         <ThemeProvider theme={lightTheme}>
           <NotificationsProvider toggleNotification={toggleNotification}>
             <IntlProvider locale="en" messages={messageForPlugin} defaultLocale="en">
-              <EditAssetDialog asset={asset} onClose={jest.fn()} {...props} />
+              <EditAssetDialog
+                asset={asset}
+                onClose={jest.fn()}
+                folderStructure={FIXTURE_FOLDER_STRUCTURE}
+                {...props}
+              />
             </IntlProvider>
           </NotificationsProvider>
         </ThemeProvider>
       </TrackingContext.Provider>
-=======
-      <ThemeProvider theme={lightTheme}>
-        <NotificationsProvider toggleNotification={toggleNotification}>
-          <IntlProvider locale="en" messages={messageForPlugin} defaultLocale="en">
-            <EditAssetDialog
-              asset={asset}
-              onClose={jest.fn()}
-              folderStructure={FIXTURE_FOLDER_STRUCTURE}
-              {...props}
-            />
-          </IntlProvider>
-        </NotificationsProvider>
-      </ThemeProvider>
->>>>>>> 034e03fe
     </QueryClientProvider>,
     { container: document.getElementById('app') }
   );
