import React from 'react';
import { ThemeProvider, lightTheme } from '@strapi/design-system';
import { QueryClientProvider, QueryClient } from 'react-query';
import { render as renderTL, screen, waitFor, fireEvent } from '@testing-library/react';
<<<<<<< HEAD
import { useRBAC, useQueryParams, TrackingContext } from '@strapi/helper-plugin';
=======
import { useQueryParams, useSelectionState } from '@strapi/helper-plugin';
>>>>>>> cd534138
import { MemoryRouter } from 'react-router-dom';

import { useMediaLibraryPermissions } from '../../../hooks/useMediaLibraryPermissions';
import { useFolders } from '../../../hooks/useFolders';
import { useAssets } from '../../../hooks/useAssets';
import { MediaLibrary } from '../MediaLibrary';
import en from '../../../translations/en.json';

const FIXTURE_ASSET_PAGINATION = {
  pageCount: 1,
  page: 1,
  pageSize: 10,
  total: 1,
};

const FIXTURE_ASSETS = [
  {
    id: 77,
    name: '3874873.jpg',
    alternativeText: null,
    caption: null,
    width: 400,
    height: 400,
    formats: {
      thumbnail: {
        name: 'thumbnail_3874873.jpg',
        hash: 'thumbnail_3874873_b5818bb250',
        ext: '.jpg',
        mime: 'image/jpeg',
        width: 156,
        height: 156,
        size: 3.97,
        path: null,
        url: '/uploads/thumbnail_3874873_b5818bb250.jpg',
      },
    },
    hash: '3874873_b5818bb250',
    ext: '.jpg',
    mime: 'image/jpeg',
    size: 11.79,
    url: '/uploads/3874873_b5818bb250.jpg',
    previewUrl: null,
    provider: 'local',
    provider_metadata: null,
    createdAt: '2021-10-18T08:04:56.326Z',
    updatedAt: '2021-10-18T08:04:56.326Z',
  },
];

jest.mock('../../../hooks/useMediaLibraryPermissions');
jest.mock('../../../hooks/useFolders');
jest.mock('../../../hooks/useFolderStructure');
jest.mock('../../../hooks/useAssets');

jest.mock('@strapi/helper-plugin', () => ({
  ...jest.requireActual('@strapi/helper-plugin'),
  useRBAC: jest.fn(),
  useNotification: jest.fn(() => jest.fn()),
  useQueryParams: jest.fn().mockReturnValue([{ query: {}, rawQuery: '' }, jest.fn()]),
  useSelectionState: jest
    .fn()
    .mockReturnValue([[], { selectOne: jest.fn(), selectAll: jest.fn() }]),
}));

jest.mock('../../../utils', () => ({
  ...jest.requireActual('../../../utils'),
  getTrad: x => x,
}));

jest.mock('react-intl', () => ({
  FormattedMessage: ({ id }) => id,
  useIntl: () => ({ formatMessage: jest.fn(({ id }) => en[id] || id) }),
}));

const queryClient = new QueryClient({
  defaultOptions: {
    queries: {
      retry: false,
      refetchOnWindowFocus: false,
    },
  },
});

const renderML = () =>
  renderTL(
    <QueryClientProvider client={queryClient}>
      <TrackingContext.Provider value={{ uuid: false, telemetryProperties: undefined }}>
        <ThemeProvider theme={lightTheme}>
          <MemoryRouter>
            <MediaLibrary />
          </MemoryRouter>
        </ThemeProvider>
      </TrackingContext.Provider>
    </QueryClientProvider>
  );

describe('Media library homepage', () => {
  afterEach(() => {
    jest.clearAllMocks();
  });

  describe('navigation', () => {
    it('focuses the title when mounting the component', () => {
      renderML();

      expect(screen.getByRole('main')).toHaveFocus();
    });
  });

  describe('loading state', () => {
    it('shows a loader when resolving the permissions', () => {
      useMediaLibraryPermissions.mockReturnValueOnce({
        isLoading: true,
        canCreate: false,
        canRead: false,
      });

      renderML();

      expect(screen.getByRole('main').getAttribute('aria-busy')).toBe('true');
      expect(screen.getByText('Loading content.')).toBeInTheDocument();
    });

    it('shows a loader while resolving assets', () => {
      useAssets.mockReturnValueOnce({ isLoading: true });

      renderML();

      expect(screen.getByRole('main').getAttribute('aria-busy')).toBe('true');
      expect(screen.getByText('Loading content.')).toBeInTheDocument();
    });

    it('shows a loader while resolving folders', () => {
      useFolders.mockReturnValueOnce({ isLoading: true });

      renderML();

      expect(screen.getByRole('main').getAttribute('aria-busy')).toBe('true');
      expect(screen.getByText('Loading content.')).toBeInTheDocument();
    });
  });

  describe('general actions', () => {
    describe('filters', () => {
      it('shows the filters dropdown when the user is allowed to read', () => {
        renderML();

        expect(screen.getByText('app.utils.filters')).toBeInTheDocument();
      });

      it('hides the filters dropdown when the user is not allowed to read', () => {
        useMediaLibraryPermissions.mockReturnValueOnce({
          isLoading: false,
          canRead: false,
          canCreate: false,
        });

        renderML();

        expect(screen.queryByText('app.utils.filters')).not.toBeInTheDocument();
      });
    });

    describe('sort by', () => {
      it('shows the sort by dropdown when the user is allowed to read', () => {
        renderML();

        expect(screen.getByText('Sort by')).toBeInTheDocument();
      });

      it('hides the sort by dropdown when the user is not allowed to read', () => {
        useMediaLibraryPermissions.mockReturnValueOnce({
          isLoading: false,
          canRead: false,
          canCreate: false,
        });

        renderML();

        expect(screen.queryByText('Sort by')).not.toBeInTheDocument();
      });

      [
        ['Most recent uploads', 'createdAt:DESC'],
        ['Oldest uploads', 'createdAt:ASC'],
        ['Alphabetical order (A to Z)', 'name:ASC'],
        ['Reverse alphabetical order (Z to A)', 'name:DESC'],
        ['Most recent updates', 'updatedAt:DESC'],
        ['Oldest updates', 'updatedAt:ASC'],
      ].forEach(([label, sortKey]) => {
        it(`modifies the URL with the according params: ${label} ${sortKey}`, async () => {
          const setQueryMock = jest.fn();
          useQueryParams.mockReturnValueOnce([{ rawQuery: '', query: {} }, setQueryMock]);

          renderML();

          fireEvent.mouseDown(screen.getByText('Sort by'));
          await waitFor(() => expect(screen.getByText(label)).toBeInTheDocument());
          fireEvent.mouseDown(screen.getByText(label));
          await waitFor(() => expect(screen.queryByText(label)).not.toBeInTheDocument());

          expect(setQueryMock).toBeCalledWith({ sort: sortKey });
        });
      });
    });

    describe('select all', () => {
      it('shows the select all button when the user is allowed to update', () => {
        renderML();

        expect(screen.getByLabelText('Select all assets')).toBeInTheDocument();
      });

      it('hides the select all button when the user is not allowed to update', () => {
        useMediaLibraryPermissions.mockReturnValue({
          isLoading: false,
          canRead: true,
          canCreate: true,
          canUpdate: false,
        });

        renderML();

        expect(screen.queryByLabelText('Select all assets')).not.toBeInTheDocument();
      });
    });

    describe('create asset', () => {
      it('hides the "Upload new asset" button when the user does not have the permissions to', async () => {
        useMediaLibraryPermissions.mockReturnValueOnce({
          isLoading: false,
          canRead: false,
          canCreate: false,
        });

        renderML();

        await waitFor(() => expect(screen.queryByText(`Add new assets`)).not.toBeInTheDocument());
      });

      it('shows the "Upload assets" button when the user does have the permissions to', async () => {
        useMediaLibraryPermissions.mockReturnValueOnce({
          isLoading: false,
          canRead: true,
          canCreate: true,
        });

        renderML();

        await waitFor(() => expect(screen.getByText(`Add new assets`)).toBeInTheDocument());
      });
    });

    describe('create folder', () => {
      it('shows the create button if the user has create permissions', () => {
        renderML();

        expect(screen.getByText('header.actions.add-folder')).toBeInTheDocument();
      });

      it('hides the create button if the user does not have create permissions', () => {
        useMediaLibraryPermissions.mockReturnValueOnce({
          isLoading: false,
          canCreate: false,
        });

        renderML();

        expect(screen.queryByText('header.actions.add-folder')).not.toBeInTheDocument();
      });
    });
  });

  describe('content', () => {
    it('does display empty state upload first assets if no folder or assets', () => {
      useFolders.mockReturnValueOnce({
        data: [],
        isLoading: false,
        error: null,
      });
      useAssets.mockReturnValueOnce({
        isLoading: false,
        error: null,
        data: {},
      });
      renderML();

      expect(screen.queryByText('Upload your first assets...')).toBeInTheDocument();
    });

    it('does display empty state no results found if searching with no results', () => {
      useAssets.mockReturnValueOnce({
        isLoading: false,
        error: null,
        data: {},
      });
      useFolders.mockReturnValueOnce({
        data: [],
        isLoading: false,
        error: null,
      });
      useQueryParams.mockReturnValueOnce([{ rawQuery: '', query: { _q: 'true' } }, jest.fn()]);
      renderML();

      expect(
        screen.queryByText('There are no elements with the applied filters')
      ).toBeInTheDocument();
    });

    it('does not display assets title if searching and no folders', () => {
      useFolders.mockReturnValueOnce({
        data: [],
        isLoading: false,
        error: null,
      });
      useQueryParams.mockReturnValueOnce([{ rawQuery: '', query: { _q: 'true' } }, jest.fn()]);
      renderML();

      expect(screen.queryByText('Assets')).not.toBeInTheDocument();
    });

    it('does not display folders title if searching and no assets', () => {
      useAssets.mockReturnValueOnce({
        isLoading: false,
        error: null,
        data: {},
      });
      useQueryParams.mockReturnValueOnce([{ rawQuery: '', query: { _q: 'true' } }, jest.fn()]);
      renderML();

      expect(screen.queryByText('Folders')).not.toBeInTheDocument();
    });

    it('displays folders and folders title', () => {
      renderML();

      expect(screen.queryByText('Folders')).toBeInTheDocument();
      expect(screen.getByText('Folder 1')).toBeInTheDocument();
    });

    it('displays folder with checked checkbox when is selected', () => {
      useSelectionState.mockReturnValueOnce([
        [
          {
            id: 1,
            name: 'Folder 1',
            children: { count: 1 },
            createdAt: '',
            files: { count: 1 },
            path: '/1',
            pathId: 1,
            updatedAt: '',
            type: 'folder',
          },
        ],
        { selectOne: jest.fn(), selectAll: jest.fn() },
      ]);
      renderML();

      expect(screen.getByTestId('folder-checkbox-1')).toBeChecked();
    });

    it('doest not displays folder with checked checkbox when is not selected', () => {
      renderML();

      expect(screen.getByTestId('folder-checkbox-1')).not.toBeChecked();
    });

    it('does not display folders if the user does not have read permissions', () => {
      useMediaLibraryPermissions.mockReturnValueOnce({
        isLoading: false,
        canRead: false,
        canCreate: false,
      });

      renderML();

      expect(screen.queryByText('list.folders.title')).not.toBeInTheDocument();
      expect(screen.queryByText('Folder 1')).not.toBeInTheDocument();
    });

    it('does display folders if a search is performed', () => {
      useQueryParams.mockReturnValueOnce([{ rawQuery: '', query: { _q: 'true' } }, jest.fn()]);

      renderML();

      expect(screen.queryByText('Folders')).toBeInTheDocument();
      expect(screen.queryByText('Folder 1')).toBeInTheDocument();
    });

    it('does not display folders if the media library is being filtered', () => {
      useQueryParams.mockReturnValueOnce([{ rawQuery: '', query: { filters: 'true' } }, jest.fn()]);

      renderML();

      expect(screen.queryByText('Folders')).toBeInTheDocument();
      expect(screen.queryByText('Folder 1')).toBeInTheDocument();
    });

    it('does not fetch folders if the current page !== 1', () => {
      useAssets.mockReturnValueOnce({
        isLoading: false,
        data: {
          pagination: {
            ...FIXTURE_ASSET_PAGINATION,
            pageCount: 2,
            page: 2,
            total: 2,
          },
          results: FIXTURE_ASSETS,
        },
      });
      useQueryParams.mockReturnValueOnce([{ rawQuery: '', query: { _q: 'true' } }, jest.fn()]);

      renderML();

      expect(useFolders).toHaveBeenCalledWith(expect.objectContaining({ enabled: false }));
    });

    it('does not fetch folders if the mime-type was applied', () => {
      useAssets.mockReturnValueOnce({
        isLoading: false,
        data: {
          pagination: {
            ...FIXTURE_ASSET_PAGINATION,
            pageCount: 2,
            page: 2,
            total: 2,
          },
          results: FIXTURE_ASSETS,
        },
      });
      useQueryParams.mockReturnValueOnce([
        { rawQuery: '', query: { _q: '', filters: { $and: { mime: 'audio' } } } },
        jest.fn(),
      ]);

      renderML();

      expect(useFolders).toHaveBeenCalledWith(expect.objectContaining({ enabled: false }));
    });

    it('displays assets', () => {
      renderML();

      expect(screen.getByText('3874873.jpg')).toBeInTheDocument();
    });

    it('does not display assets if the user does not have read permissions', () => {
      useMediaLibraryPermissions.mockReturnValueOnce({
        isLoading: false,
        canRead: false,
        canCreate: false,
      });

      renderML();

      expect(screen.queryByText('3874873.jpg')).not.toBeInTheDocument();
    });

    it('does display empty assets action, if there are no assets and no folders', () => {
      useAssets.mockReturnValueOnce({
        isLoading: false,
        data: {
          pagination: FIXTURE_ASSET_PAGINATION,
          results: [],
        },
      });

      useFolders.mockReturnValueOnce({
        isLoading: false,
        data: [],
      });

      renderML();

      expect(screen.queryByText('Upload your first assets...')).toBeInTheDocument();
    });

    it('does not display empty assets action, if there are no assets and the user does not have create permissions', () => {
      useMediaLibraryPermissions.mockReturnValueOnce({
        isLoading: false,
        canCreate: false,
        canRead: false,
      });
      useAssets.mockReturnValueOnce({
        isLoading: false,
        error: null,
        data: {
          pagination: FIXTURE_ASSET_PAGINATION,
          results: FIXTURE_ASSETS,
        },
      });

      renderML();

      expect(screen.queryByText('header.actions.add-assets')).not.toBeInTheDocument();
    });

    it('does not display empty assets action, if there are no assets, no folders and the user is currently filtering', () => {
      useQueryParams.mockReturnValueOnce([{ rawQuery: '', query: { filters: 'true' } }, jest.fn()]);
      useAssets.mockReturnValueOnce({
        isLoading: false,
        error: null,
        data: {
          pagination: FIXTURE_ASSET_PAGINATION,
          results: [],
        },
      });

      useFolders.mockReturnValueOnce({
        isLoading: false,
        error: null,
        data: [],
      });

      renderML();

      expect(
        screen.queryByText('There are no elements with the applied filters')
      ).toBeInTheDocument();
      expect(screen.queryByText('header.actions.add-assets')).not.toBeInTheDocument();
    });
  });
});<|MERGE_RESOLUTION|>--- conflicted
+++ resolved
@@ -2,11 +2,7 @@
 import { ThemeProvider, lightTheme } from '@strapi/design-system';
 import { QueryClientProvider, QueryClient } from 'react-query';
 import { render as renderTL, screen, waitFor, fireEvent } from '@testing-library/react';
-<<<<<<< HEAD
-import { useRBAC, useQueryParams, TrackingContext } from '@strapi/helper-plugin';
-=======
-import { useQueryParams, useSelectionState } from '@strapi/helper-plugin';
->>>>>>> cd534138
+import { useSelectionState, useQueryParams, TrackingContext } from '@strapi/helper-plugin';
 import { MemoryRouter } from 'react-router-dom';
 
 import { useMediaLibraryPermissions } from '../../../hooks/useMediaLibraryPermissions';
