--- conflicted
+++ resolved
@@ -1,10 +1,6 @@
 {
   "name": "@strapi/permissions",
-<<<<<<< HEAD
-  "version": "4.10.8",
-=======
   "version": "4.11.0",
->>>>>>> 0de06a00
   "description": "Strapi's permission layer.",
   "repository": {
     "type": "git",
@@ -31,11 +27,7 @@
   },
   "dependencies": {
     "@casl/ability": "5.4.4",
-<<<<<<< HEAD
-    "@strapi/utils": "4.10.8",
-=======
     "@strapi/utils": "4.11.0",
->>>>>>> 0de06a00
     "lodash": "4.17.21",
     "sift": "16.0.1"
   },
