--- conflicted
+++ resolved
@@ -30,18 +30,13 @@
     initialState
   );
 
-<<<<<<< HEAD
-  const getAlias = () => `t${state.aliasCounter++}`;
-=======
-  let counter = 0;
   const getAlias = () => {
-    const alias = `t${counter}`;
-
-    counter += 1;
+    const alias = `t${state.aliasCounter}`;
+
+    state.aliasCounter += 1;
 
     return alias;
   };
->>>>>>> 59b83c59
 
   return {
     alias: getAlias(),
