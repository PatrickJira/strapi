--- conflicted
+++ resolved
@@ -386,11 +386,6 @@
   try {
     fs.accessSync(path.resolve(this.config.appPath, 'admin', 'admin', 'build', 'index.html'), fs.constants.R_OK | fs.constants.W_OK);
 
-<<<<<<< HEAD
-=======
-    return true;
-  } catch (e) {
->>>>>>> 505fa3fa
     return false;
   } catch (e) {
     return true;
