--- conflicted
+++ resolved
@@ -99,11 +99,7 @@
     "json-loader": "0.5.4",
     "lint-staged": "3.2.0",
     "mocha": "3.1.2",
-<<<<<<< HEAD
-    "node-sass": "3.13.1",
-=======
     "node-sass": "4.5.3",
->>>>>>> bec935a8
     "null-loader": "0.1.1",
     "plop": "1.5.0",
     "postcss-cssnext": "2.11.0",
