# Don't check auto-generated stuff into git
dist
coverage
build
node_modules
stats.json
stats.html
package-lock.json
<<<<<<< HEAD
yarn.lock
yarn-error.log
=======

>>>>>>> e78f8bbc

# Cruft
.DS_Store
npm-debug.log
.idea<|MERGE_RESOLUTION|>--- conflicted
+++ resolved
@@ -6,12 +6,7 @@
 stats.json
 stats.html
 package-lock.json
-<<<<<<< HEAD
-yarn.lock
 yarn-error.log
-=======
-
->>>>>>> e78f8bbc
 
 # Cruft
 .DS_Store
