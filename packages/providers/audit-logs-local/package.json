--- conflicted
+++ resolved
@@ -41,14 +41,9 @@
     "lint": "run -T eslint ."
   },
   "devDependencies": {
-<<<<<<< HEAD
-    "@strapi/typings": "4.13.4",
-    "eslint-config-custom": "4.13.4",
-    "tsconfig": "4.13.4"
-=======
+    "@strapi/typings": "4.13.6",
     "eslint-config-custom": "4.13.6",
     "tsconfig": "4.13.6"
->>>>>>> 917a40b5
   },
   "engines": {
     "node": ">=16.0.0 <=20.x.x",
