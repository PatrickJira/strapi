'use strict';

/**
 * User.js controller
 *
 * @description: A set of functions called "actions" for managing `User`.
 */

const _ = require('lodash');

module.exports = {

  /**
   * Retrieve user records.
   *
   * @return {Object|Array}
   */

  find: async (ctx) => {
    let data = await strapi.plugins['users-permissions'].services.user.fetchAll(ctx.query);
    data.reduce((acc, user) => {
      acc.push(_.omit(user.toJSON ? user.toJSON() : user, ['password', 'resetPasswordToken']));
      return acc;
    }, []);

    // Send 200 `ok`
    ctx.send(data);
  },

  /**
   * Retrieve authenticated user.
   *
   * @return {Object|Array}
   */

  me: async (ctx) => {
    const user = ctx.state.user;

    if (!user) {
      return ctx.badRequest(null, [{ messages: [{ id: 'No authorization header was found' }] }]);
    }

    const data = _.omit(user.toJSON ? user.toJSON() : user, ['password', 'resetPasswordToken']);

    // Send 200 `ok`
    ctx.send(data);
  },

  /**
   * Retrieve a user record.
   *
   * @return {Object}
   */

  findOne: async (ctx) => {
    let data = await strapi.plugins['users-permissions'].services.user.fetch(ctx.params);

    if (data) {
      data = _.omit(data.toJSON ? data.toJSON() : data, ['password', 'resetPasswordToken']);
    }

    // Send 200 `ok`
    ctx.send(data);
  },

  /**
   * Create a/an user record.
   *
   * @return {Object}
   */

  create: async (ctx) => {
    if ((await strapi.store({
      type: 'plugin',
      name: 'users-permissions',
      key: 'advanced'
    }).get()).unique_email && ctx.request.body.email) {
      const user = await strapi.query('user', 'users-permissions').findOne({ email: ctx.request.body.email });

      if (user) {
        return ctx.badRequest(null, ctx.request.admin ? [{ messages: [{ id: 'Auth.form.error.email.taken' }] }] : 'Email is already taken.');
      }
    }

    try {
      const data = await strapi.plugins['users-permissions'].services.user.add(ctx.request.body);
      // Send 201 `created`
      ctx.created(data);
    } catch(error) {
      ctx.badRequest(null, ctx.request.admin ? [{ messages: [{ id: error.message, field: error.field }] }] : error.message);
    }

  },

  /**
   * Update a/an user record.
   *
   * @return {Object}
   */

  update: async (ctx, next) => {
    try {
<<<<<<< HEAD
      const advancedConfigs = await strapi.store({
        type: 'plugin',
        name: 'users-permissions',
        key: 'advanced'
      }).get();

      if (advancedConfigs.unique_email && ctx.request.body.email) {
        const user = await strapi.query('user', 'users-permissions').findOne({ email: ctx.request.body.email });
=======
      if (strapi.plugins['users-permissions'].config.advanced.unique_email && ctx.request.body.email) {
        const users = await strapi.plugins['users-permissions'].services.user.fetchAll({ email: ctx.request.body.email });
>>>>>>> 6207a67d

        if (users && _.find(users, user => (user.id || user._id).toString() !== ctx.params.id)) {
          return ctx.badRequest(null, ctx.request.admin ? [{ messages: [{ id: 'Auth.form.error.email.taken' }] }] : 'Email is already taken.');
        }
      }

      const user = await strapi.plugins['users-permissions'].services.user.fetch(ctx.params);

      if (_.get(ctx.request, 'body.password') === user.password) {
        delete ctx.request.body.password;
      }

      if (_.get(ctx.request, 'body.role', '').toString() === '0' && (!_.get(ctx.state, 'user.role') || _.get(ctx.state, 'user.role', '').toString() !== '0')) {
        delete ctx.request.body.role;
      }

      if (ctx.request.body.email && advancedConfigs.unique_email) {
        const user = await strapi.query('user', 'users-permissions').findOne({
          email: ctx.request.body.email
        });

        if ((user.id || user._id).toString() !== ctx.params.id) {
          return ctx.badRequest(null, ctx.request.admin ? [{ messages: [{ id: 'Auth.form.error.email.taken' }] }] : 'Email is already taken.');
        }
      }

      const data = await strapi.plugins['users-permissions'].services.user.edit(ctx.params, ctx.request.body) ;

      // Send 200 `ok`
      ctx.send(data);
    } catch(error) {
      ctx.badRequest(null, ctx.request.admin ? [{ messages: [{ id: error.message, field: error.field }] }] : error.message);
    }
  },

  /**
   * Destroy a/an user record.
   *
   * @return {Object}
   */

  destroy: async (ctx, next) => {
    const data = await strapi.plugins['users-permissions'].services.user.remove(ctx.params);

    // Send 200 `ok`
    ctx.send(data);
  }
};<|MERGE_RESOLUTION|>--- conflicted
+++ resolved
@@ -100,7 +100,6 @@
 
   update: async (ctx, next) => {
     try {
-<<<<<<< HEAD
       const advancedConfigs = await strapi.store({
         type: 'plugin',
         name: 'users-permissions',
@@ -108,11 +107,7 @@
       }).get();
 
       if (advancedConfigs.unique_email && ctx.request.body.email) {
-        const user = await strapi.query('user', 'users-permissions').findOne({ email: ctx.request.body.email });
-=======
-      if (strapi.plugins['users-permissions'].config.advanced.unique_email && ctx.request.body.email) {
         const users = await strapi.plugins['users-permissions'].services.user.fetchAll({ email: ctx.request.body.email });
->>>>>>> 6207a67d
 
         if (users && _.find(users, user => (user.id || user._id).toString() !== ctx.params.id)) {
           return ctx.badRequest(null, ctx.request.admin ? [{ messages: [{ id: 'Auth.form.error.email.taken' }] }] : 'Email is already taken.');
