--- conflicted
+++ resolved
@@ -66,11 +66,7 @@
 };
 
 EditRelations.propTypes = {
-<<<<<<< HEAD
-  changeData: PropTypes.string.isRequired,
-=======
   changeData: PropTypes.func.isRequired,
->>>>>>> 8003982b
   currentModelName: PropTypes.string.isRequired,
   displayedRelations: PropTypes.array,
   isDraggingSibling: PropTypes.bool,
