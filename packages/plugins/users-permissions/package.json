{
  "name": "@strapi/plugin-users-permissions",
  "version": "4.5.6",
  "description": "Protect your API with a full-authentication process based on JWT",
  "repository": {
    "type": "git",
    "url": "git://github.com/strapi/strapi.git"
  },
  "license": "SEE LICENSE IN LICENSE",
  "author": {
    "name": "Strapi Solutions SAS",
    "email": "hi@strapi.io",
    "url": "https://strapi.io"
  },
  "maintainers": [
    {
      "name": "Strapi Solutions SAS",
      "email": "hi@strapi.io",
      "url": "https://strapi.io"
    }
  ],
  "scripts": {
    "test:unit": "jest --verbose",
    "test:front": "cross-env IS_EE=true jest --config ./jest.config.front.js",
    "test:front:watch": "cross-env IS_EE=true jest --config ./jest.config.front.js --watchAll",
    "test:front:ce": "cross-env IS_EE=false jest --config ./jest.config.front.js",
    "test:front:watch:ce": "cross-env IS_EE=false jest --config ./jest.config.front.js --watchAll"
  },
  "dependencies": {
    "@strapi/helper-plugin": "4.5.6",
    "@strapi/utils": "4.5.6",
    "bcryptjs": "2.4.3",
    "grant-koa": "5.4.8",
<<<<<<< HEAD
    "jsonwebtoken": "^8.1.0",
    "jwk-to-pem": "2.0.5",
=======
    "jsonwebtoken": "9.0.0",
>>>>>>> 03a3e764
    "koa": "^2.13.4",
    "koa2-ratelimit": "^1.1.2",
    "lodash": "4.17.21",
    "purest": "4.0.2",
    "react": "^17.0.2",
    "react-dom": "^17.0.2",
    "react-intl": "5.25.1",
    "react-redux": "7.2.8",
    "react-router": "^5.2.0",
    "react-router-dom": "5.3.4",
    "request": "^2.83.0",
    "url-join": "4.0.1"
  },
  "devDependencies": {
    "@testing-library/dom": "8.19.0",
    "@testing-library/react": "12.1.4",
    "@testing-library/react-hooks": "8.0.1",
    "@testing-library/user-event": "14.4.3",
    "msw": "0.49.1",
    "react-test-renderer": "^17.0.2"
  },
  "engines": {
    "node": ">=14.19.1 <=18.x.x",
    "npm": ">=6.0.0"
  },
  "strapi": {
    "displayName": "Roles & Permissions",
    "name": "users-permissions",
    "description": "Protect your API with a full authentication process based on JWT. This plugin comes also with an ACL strategy that allows you to manage the permissions between the groups of users.",
    "required": true,
    "kind": "plugin"
  }
}<|MERGE_RESOLUTION|>--- conflicted
+++ resolved
@@ -31,12 +31,8 @@
     "@strapi/utils": "4.5.6",
     "bcryptjs": "2.4.3",
     "grant-koa": "5.4.8",
-<<<<<<< HEAD
-    "jsonwebtoken": "^8.1.0",
     "jwk-to-pem": "2.0.5",
-=======
     "jsonwebtoken": "9.0.0",
->>>>>>> 03a3e764
     "koa": "^2.13.4",
     "koa2-ratelimit": "^1.1.2",
     "lodash": "4.17.21",
