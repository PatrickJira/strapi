{
  "name": "@strapi/plugin-users-permissions",
<<<<<<< HEAD
  "version": "4.12.6",
=======
  "version": "4.12.7",
>>>>>>> fefc4a24
  "description": "Protect your API with a full-authentication process based on JWT",
  "repository": {
    "type": "git",
    "url": "git://github.com/strapi/strapi.git"
  },
  "license": "SEE LICENSE IN LICENSE",
  "author": {
    "name": "Strapi Solutions SAS",
    "email": "hi@strapi.io",
    "url": "https://strapi.io"
  },
  "maintainers": [
    {
      "name": "Strapi Solutions SAS",
      "email": "hi@strapi.io",
      "url": "https://strapi.io"
    }
  ],
  "scripts": {
    "test:unit": "run -T jest",
    "test:unit:watch": "run -T jest --watch",
    "test:front": "run -T cross-env IS_EE=true jest --config ./jest.config.front.js",
    "test:front:watch": "run -T cross-env IS_EE=true jest --config ./jest.config.front.js --watchAll",
    "test:front:ce": "run -T cross-env IS_EE=false jest --config ./jest.config.front.js",
    "test:front:watch:ce": "run -T cross-env IS_EE=false jest --config ./jest.config.front.js --watchAll",
    "lint": "run -T eslint ."
  },
  "dependencies": {
    "@strapi/design-system": "1.9.0",
<<<<<<< HEAD
    "@strapi/helper-plugin": "4.12.6",
    "@strapi/icons": "1.9.0",
    "@strapi/utils": "4.12.6",
=======
    "@strapi/helper-plugin": "4.12.7",
    "@strapi/icons": "1.9.0",
    "@strapi/utils": "4.12.7",
>>>>>>> fefc4a24
    "bcryptjs": "2.4.3",
    "formik": "2.4.0",
    "grant-koa": "5.4.8",
    "immer": "9.0.19",
    "jsonwebtoken": "9.0.0",
    "jwk-to-pem": "2.0.5",
    "koa": "2.13.4",
    "koa2-ratelimit": "^1.1.2",
    "lodash": "4.17.21",
    "prop-types": "^15.8.1",
    "purest": "4.0.2",
    "react-intl": "6.4.1",
    "react-query": "3.39.3",
    "react-redux": "8.1.1",
    "url-join": "4.0.1",
    "yup": "0.32.9"
  },
  "devDependencies": {
    "@testing-library/dom": "9.2.0",
    "@testing-library/react": "14.0.0",
    "@testing-library/user-event": "14.4.3",
    "msw": "1.2.1",
    "react": "^18.2.0",
    "react-dom": "^18.2.0",
    "react-router-dom": "5.3.4",
    "styled-components": "5.3.3"
  },
  "peerDependencies": {
    "react": "^17.0.0 || ^18.0.0",
    "react-dom": "^17.0.0 || ^18.0.0",
    "react-router-dom": "5.3.4",
    "styled-components": "5.3.3"
  },
  "engines": {
    "node": ">=16.0.0 <=20.x.x",
    "npm": ">=6.0.0"
  },
  "strapi": {
    "displayName": "Roles & Permissions",
    "name": "users-permissions",
    "description": "Protect your API with a full authentication process based on JWT. This plugin comes also with an ACL strategy that allows you to manage the permissions between the groups of users.",
    "required": true,
    "kind": "plugin"
  }
}<|MERGE_RESOLUTION|>--- conflicted
+++ resolved
@@ -1,10 +1,6 @@
 {
   "name": "@strapi/plugin-users-permissions",
-<<<<<<< HEAD
-  "version": "4.12.6",
-=======
   "version": "4.12.7",
->>>>>>> fefc4a24
   "description": "Protect your API with a full-authentication process based on JWT",
   "repository": {
     "type": "git",
@@ -34,15 +30,9 @@
   },
   "dependencies": {
     "@strapi/design-system": "1.9.0",
-<<<<<<< HEAD
-    "@strapi/helper-plugin": "4.12.6",
-    "@strapi/icons": "1.9.0",
-    "@strapi/utils": "4.12.6",
-=======
     "@strapi/helper-plugin": "4.12.7",
     "@strapi/icons": "1.9.0",
     "@strapi/utils": "4.12.7",
->>>>>>> fefc4a24
     "bcryptjs": "2.4.3",
     "formik": "2.4.0",
     "grant-koa": "5.4.8",
