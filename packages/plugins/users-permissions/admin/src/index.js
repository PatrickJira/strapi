// NOTE TO PLUGINS DEVELOPERS:
// If you modify this file by adding new options to the plugin entry point
// Here's the file: strapi/docs/3.0.0-beta.x/plugin-development/frontend-field-api.md
// Here's the file: strapi/docs/3.0.0-beta.x/guides/registering-a-field-in-admin.md
// Also the strapi-generate-plugins/files/admin/src/index.js needs to be updated
// IF THE DOC IS NOT UPDATED THE PULL REQUEST WILL NOT BE MERGED
import React from 'react';
import { CheckPagePermissions, prefixPluginTranslations } from '@strapi/helper-plugin';
import pluginPkg from '../../package.json';
import pluginLogo from './assets/images/logo.svg';
import pluginPermissions from './permissions';
import pluginId from './pluginId';
import RolesPage from './pages/Roles';
import ProvidersPage from './pages/Providers';
import EmailTemplatesPage from './pages/EmailTemplates';
import AdvancedSettingsPage from './pages/AdvancedSettings';
import getTrad from './utils/getTrad';

const pluginDescription = pluginPkg.strapi.description || pluginPkg.description;
const icon = pluginPkg.strapi.icon;
const name = pluginPkg.strapi.name;

export default {
  register(app) {
    // Create the plugin's settings section
    app.createSettingSection(
      {
        id: pluginId,
        intlLabel: {
          id: getTrad('Settings.section-label'),
          defaultMessage: 'Users & Permissions plugin',
        },
      },
      [
        {
          intlLabel: {
            id: getTrad('HeaderNav.link.roles'),
            defaultMessage: 'Roles',
          },
          id: 'roles',
          to: `/settings/${pluginId}/roles`,
          Component: () => (
            <CheckPagePermissions permissions={pluginPermissions.accessRoles}>
              <RolesPage />
            </CheckPagePermissions>
          ),
          permissions: pluginPermissions.accessRoles,
        },
        {
          intlLabel: {
            id: getTrad('HeaderNav.link.providers'),
            defaultMessage: 'Providers',
          },
          id: 'providers',
          to: `/settings/${pluginId}/providers`,
          Component: () => (
            <CheckPagePermissions permissions={pluginPermissions.readProviders}>
              <ProvidersPage />
            </CheckPagePermissions>
          ),
          permissions: pluginPermissions.readProviders,
        },
        {
          intlLabel: {
            id: getTrad('HeaderNav.link.email-templates'),
            defaultMessage: 'Email templates',
          },
          id: 'email-templates',
          to: `/settings/${pluginId}/email-templates`,
          Component: () => (
            <CheckPagePermissions permissions={pluginPermissions.readEmailTemplates}>
              <EmailTemplatesPage />
            </CheckPagePermissions>
          ),
          permissions: pluginPermissions.readEmailTemplates,
        },
        {
          intlLabel: {
            id: getTrad('HeaderNav.link.advanced-settings'),
            defaultMessage: 'Advanced Settings',
          },
          id: 'advanced-settings',
          to: `/settings/${pluginId}/advanced-settings`,
          Component: () => (
            <CheckPagePermissions permissions={pluginPermissions.readAdvancedSettings}>
              <AdvancedSettingsPage />
            </CheckPagePermissions>
          ),
          permissions: pluginPermissions.readAdvancedSettings,
        },
      ]
    );

    app.registerPlugin({
      description: pluginDescription,
      icon,
      id: pluginId,
      isReady: true,
      isRequired: pluginPkg.strapi.required || false,
      name,
      pluginLogo,
<<<<<<< HEAD
      trads,
=======
      // trads,
      // TODO
      settings: {
        menuSection: {
          id: pluginId,
          title: getTrad('Settings.section-label'),
          links: [
            {
              title: {
                id: getTrad('HeaderNav.link.roles'),
                defaultMessage: 'Roles',
              },
              name: 'roles',
              to: `/settings/${pluginId}/roles`,
              Component: () => (
                <CheckPagePermissions permissions={pluginPermissions.accessRoles}>
                  <RolesPage />
                </CheckPagePermissions>
              ),
              permissions: pluginPermissions.accessRoles,
            },
            {
              title: {
                id: getTrad('HeaderNav.link.providers'),
                defaultMessage: 'Providers',
              },
              name: 'providers',
              to: `/settings/${pluginId}/providers`,
              Component: () => (
                <CheckPagePermissions permissions={pluginPermissions.readProviders}>
                  <ProvidersPage />
                </CheckPagePermissions>
              ),
              permissions: pluginPermissions.readProviders,
            },
            {
              title: {
                id: getTrad('HeaderNav.link.email-templates'),
                defaultMessage: 'Email templates',
              },
              name: 'email-templates',
              to: `/settings/${pluginId}/email-templates`,
              Component: () => (
                <CheckPagePermissions permissions={pluginPermissions.readEmailTemplates}>
                  <EmailTemplatesPage />
                </CheckPagePermissions>
              ),
              permissions: pluginPermissions.readEmailTemplates,
            },
            {
              title: {
                id: getTrad('HeaderNav.link.advanced-settings'),
                defaultMessage: 'Advanced Settings',
              },
              name: 'advanced-settings',
              to: `/settings/${pluginId}/advanced-settings`,
              Component: () => (
                <CheckPagePermissions permissions={pluginPermissions.readAdvancedSettings}>
                  <AdvancedSettingsPage />
                </CheckPagePermissions>
              ),
              permissions: pluginPermissions.readAdvancedSettings,
            },
          ],
        },
      },
>>>>>>> 40ac6dc2
    });
  },
  boot() {},
  async registerTrads({ locales }) {
    const importedTrads = await Promise.all(
      locales.map(locale => {
        return import(
          /* webpackChunkName: "users-permissions-translation-[request]" */ `./translations/${locale}.json`
        )
          .then(({ default: data }) => {
            return {
              data: prefixPluginTranslations(data, pluginId),
              locale,
            };
          })
          .catch(() => {
            return {
              data: {},
              locale,
            };
          });
      })
    );

    return Promise.resolve(importedTrads);
  },
};<|MERGE_RESOLUTION|>--- conflicted
+++ resolved
@@ -99,76 +99,6 @@
       isRequired: pluginPkg.strapi.required || false,
       name,
       pluginLogo,
-<<<<<<< HEAD
-      trads,
-=======
-      // trads,
-      // TODO
-      settings: {
-        menuSection: {
-          id: pluginId,
-          title: getTrad('Settings.section-label'),
-          links: [
-            {
-              title: {
-                id: getTrad('HeaderNav.link.roles'),
-                defaultMessage: 'Roles',
-              },
-              name: 'roles',
-              to: `/settings/${pluginId}/roles`,
-              Component: () => (
-                <CheckPagePermissions permissions={pluginPermissions.accessRoles}>
-                  <RolesPage />
-                </CheckPagePermissions>
-              ),
-              permissions: pluginPermissions.accessRoles,
-            },
-            {
-              title: {
-                id: getTrad('HeaderNav.link.providers'),
-                defaultMessage: 'Providers',
-              },
-              name: 'providers',
-              to: `/settings/${pluginId}/providers`,
-              Component: () => (
-                <CheckPagePermissions permissions={pluginPermissions.readProviders}>
-                  <ProvidersPage />
-                </CheckPagePermissions>
-              ),
-              permissions: pluginPermissions.readProviders,
-            },
-            {
-              title: {
-                id: getTrad('HeaderNav.link.email-templates'),
-                defaultMessage: 'Email templates',
-              },
-              name: 'email-templates',
-              to: `/settings/${pluginId}/email-templates`,
-              Component: () => (
-                <CheckPagePermissions permissions={pluginPermissions.readEmailTemplates}>
-                  <EmailTemplatesPage />
-                </CheckPagePermissions>
-              ),
-              permissions: pluginPermissions.readEmailTemplates,
-            },
-            {
-              title: {
-                id: getTrad('HeaderNav.link.advanced-settings'),
-                defaultMessage: 'Advanced Settings',
-              },
-              name: 'advanced-settings',
-              to: `/settings/${pluginId}/advanced-settings`,
-              Component: () => (
-                <CheckPagePermissions permissions={pluginPermissions.readAdvancedSettings}>
-                  <AdvancedSettingsPage />
-                </CheckPagePermissions>
-              ),
-              permissions: pluginPermissions.readAdvancedSettings,
-            },
-          ],
-        },
-      },
->>>>>>> 40ac6dc2
     });
   },
   boot() {},
