--- conflicted
+++ resolved
@@ -783,11 +783,7 @@
         border: 1px solid #4945ff;
       }
 
-<<<<<<< HEAD
-      .c44:hover:not([aria-disabled='true']) .sc-djoyIk {
-=======
       .c44:hover:not([aria-disabled='true']) .sc-igcPbY {
->>>>>>> bcc1eed9
         color: #271fe0;
       }
 
@@ -1165,11 +1161,7 @@
                                   class="c55 c56"
                                 >
                                   <span
-<<<<<<< HEAD
-                                    class="c55 sc-djoyIk c57"
-=======
                                     class="c55 sc-igcPbY c57"
->>>>>>> bcc1eed9
                                     id="accordion-label-accordion-1"
                                   >
                                     Address
