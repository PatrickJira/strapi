--- conflicted
+++ resolved
@@ -91,12 +91,8 @@
           const { source } = file;
 
           return axios
-<<<<<<< HEAD
-            .get(file.fileURL, {
+            .get(`${strapi.backendURL}/${pluginId}/proxy?url=${file.fileURL}`, {
               headers: { Authorization: `Bearer ${auth.getToken()}` },
-=======
-            .get(`${strapi.backendURL}/${pluginId}/proxy?url=${file.fileURL}`, {
->>>>>>> 8942456c
               responseType: 'blob',
               cancelToken: source.token,
               timeout: 30000,
