import React, { useState } from 'react';
import PropTypes from 'prop-types';
import { FormattedMessage } from 'react-intl';

import getTrad from '../../utils/getTrad';

import Carret from '../../icons/Carret';

import DropdownButton from '../DropdownButton';
import DropdownSection from '../DropdownSection';
import SortList from '../SortList';
import Wrapper from './Wrapper';

const SortPicker = ({ onChange, value }) => {
  const [isOpen, setIsOpen] = useState(false);

  const orders = {
    created_at_asc: 'created_at:ASC',
    created_at_desc: 'created_at:DESC',
    name_asc: 'name:ASC',
    name_desc: 'name:DESC',
    updated_at_asc: 'updated_at:ASC',
    updated_at_desc: 'updated_at:DESC',
  };

  const handleChange = value => {
    onChange({ target: { name: '_sort', value } });

    hangleToggle();
  };

  const hangleToggle = () => {
    setIsOpen(v => !v);
  };

  return (
    <Wrapper>
      <DropdownButton onClick={hangleToggle} isActive={isOpen}>
        <FormattedMessage id={getTrad('sort.label')} />
<<<<<<< HEAD
        <Carret isUp={!isOpen} />
      </DropdownButton>
      <DropdownSection isOpen={isOpen}>
        <SortList list={orders} selected={value} onClick={handleChange} />
      </DropdownSection>
=======
      </SortButton>
      <SortList
        isShown={isOpen}
        list={orders}
        selectedItem={value}
        onClick={handleChange}
      />
>>>>>>> 23e4ab38
    </Wrapper>
  );
};

SortPicker.defaultProps = {
  onChange: () => {},
  value: null,
};

SortPicker.propTypes = {
  onChange: PropTypes.func,
  value: PropTypes.string,
};

export default SortPicker;<|MERGE_RESOLUTION|>--- conflicted
+++ resolved
@@ -37,21 +37,16 @@
     <Wrapper>
       <DropdownButton onClick={hangleToggle} isActive={isOpen}>
         <FormattedMessage id={getTrad('sort.label')} />
-<<<<<<< HEAD
         <Carret isUp={!isOpen} />
       </DropdownButton>
       <DropdownSection isOpen={isOpen}>
-        <SortList list={orders} selected={value} onClick={handleChange} />
+        <SortList
+          isShown={isOpen}
+          list={orders}
+          selectedItem={value}
+          onClick={handleChange}
+        />
       </DropdownSection>
-=======
-      </SortButton>
-      <SortList
-        isShown={isOpen}
-        list={orders}
-        selectedItem={value}
-        onClick={handleChange}
-      />
->>>>>>> 23e4ab38
     </Wrapper>
   );
 };
