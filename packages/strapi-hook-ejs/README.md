--- conflicted
+++ resolved
@@ -11,10 +11,7 @@
 ## Configuration
 
 To configure your hook with custom options, you need to edit your `./config/hook.json` file in your Strapi app.
-<<<<<<< HEAD
-=======
 
->>>>>>> da5d02fb
 ```javascript
 {
   ...
