--- conflicted
+++ resolved
@@ -17,11 +17,7 @@
     "fs-extra": "^4.0.0",
     "lodash": "^4.17.4",
     "reportback": "^2.0.1",
-<<<<<<< HEAD
-    "strapi-utils": "^3.0.0-alpha.4.8"
-=======
     "strapi-utils": "3.0.0-alpha.5.5"
->>>>>>> 58e95828
   },
   "author": {
     "name": "Strapi team",
