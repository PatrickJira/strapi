--- conflicted
+++ resolved
@@ -398,25 +398,6 @@
               queryOpts.skip = convertedParams.start;
 
               switch (association.nature) {
-<<<<<<< HEAD
-                case 'manyToMany':
-                  if (association.dominant) {
-                    const arrayOfIds = (obj[association.alias] || []).map(
-                      related => {
-                        return related[ref.primaryKey] || related;
-                      },
-                    );
-
-                    // Where.
-                    queryOpts.query = strapi.utils.models.convertParams(name, {
-                      // Construct the "where" query to only retrieve entries which are
-                      // related to this entry.
-                      [ref.primaryKey]: arrayOfIds,
-                      ...where.where,
-                    }).where;
-                    break;
-                  }
-=======
                 case 'manyToMany': {
                   const arrayOfIds = (obj[association.alias] || []).map(
                     related => {
@@ -432,7 +413,6 @@
                     ...where.where,
                   }).where;
                   break;
->>>>>>> 38da18ae
                   // falls through
                 default:
                   // Where.
