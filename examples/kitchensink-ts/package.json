{
  "name": "kitchensink-ts",
  "private": true,
  "version": "4.13.3",
  "description": "A Strapi application",
  "scripts": {
    "develop": "strapi develop",
    "start": "strapi start",
    "build": "strapi build",
    "strapi": "strapi"
  },
  "dependencies": {
<<<<<<< HEAD
    "@strapi/plugin-i18n": "4.13.3",
    "@strapi/plugin-users-permissions": "4.13.3",
    "@strapi/strapi": "4.13.3",
    "better-sqlite3": "8.5.0",
=======
    "@strapi/plugin-i18n": "4.13.2",
    "@strapi/plugin-users-permissions": "4.13.2",
    "@strapi/strapi": "4.13.2",
    "better-sqlite3": "8.6.0",
>>>>>>> 9861c903
    "react": "^18.2.0",
    "react-dom": "^18.2.0",
    "react-router-dom": "5.3.4",
    "styled-components": "5.3.3"
  },
  "author": {
    "name": "A Strapi developer"
  },
  "strapi": {
    "uuid": "getstarted"
  },
  "engines": {
    "node": ">=16.0.0 <=20.x.x",
    "npm": ">=6.0.0"
  },
  "license": "MIT"
}<|MERGE_RESOLUTION|>--- conflicted
+++ resolved
@@ -10,17 +10,10 @@
     "strapi": "strapi"
   },
   "dependencies": {
-<<<<<<< HEAD
     "@strapi/plugin-i18n": "4.13.3",
     "@strapi/plugin-users-permissions": "4.13.3",
     "@strapi/strapi": "4.13.3",
-    "better-sqlite3": "8.5.0",
-=======
-    "@strapi/plugin-i18n": "4.13.2",
-    "@strapi/plugin-users-permissions": "4.13.2",
-    "@strapi/strapi": "4.13.2",
     "better-sqlite3": "8.6.0",
->>>>>>> 9861c903
     "react": "^18.2.0",
     "react-dom": "^18.2.0",
     "react-router-dom": "5.3.4",
